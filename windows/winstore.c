/*
 * winstore.c: Windows-specific implementation of the interface
 * defined in storage.h.
 */

/*
* JK: disk config 0.6.1 from 13. 9. 2013
 *
 * rewritten for storing information primary to disk
 * reasonable error handling and reporting except for
 * memory allocation errors (not enough memory)
 *
 * http://jakub.kotrla.net/putty/
*/

#include <stdio.h>
#include <stdlib.h>
#include <limits.h>
#include <assert.h>
#include "putty.h"
#include "storage.h"

#include <shlobj.h>
#ifndef CSIDL_APPDATA
#define CSIDL_APPDATA 0x001a
#endif
#ifndef CSIDL_LOCAL_APPDATA
#define CSIDL_LOCAL_APPDATA 0x001c
#endif

static const char *const reg_jumplist_key = PUTTY_REG_POS "\\Jumplist";
static const char *const reg_jumplist_value = "Recent sessions";
static const char *const puttystr = PUTTY_REG_POS "\\Sessions";

static bool tried_shgetfolderpath = false;
static HMODULE shell32_module = NULL;
DECL_WINDOWS_FUNCTION(static, HRESULT, SHGetFolderPathA, 
		      (HWND, int, HANDLE, DWORD, LPSTR));

<<<<<<< HEAD
/* JK: path of settings saved in files */
static char seedpath[2 * MAX_PATH + 10] = "\0";
static char sesspath[2 * MAX_PATH] = "\0";
static char sshkpath[2 * MAX_PATH] = "\0";
static char oldpath[2 * MAX_PATH] = "\0";
static char sessionsuffix[16] = "\0";
static char keysuffix[16] = "\0";
static char jumplistpath[2 * MAX_PATH] = "\0";

/* JK: structures for handling settings in memory as linked list */
struct setItem {
	char* key;
	char* value;
	struct setItem* next;
};
struct setPack {
	unsigned int fromFile;
	void* handle;
	char* fileBuf;
};

/* JK: my generic function for simplyfing error reporting */
DWORD errorShow(const char* pcErrText, const char* pcErrParam) {

	HWND hwRodic;
	DWORD erChyba;
	char pcBuf[16];
	char* pcHlaska;
	if (pcErrParam != NULL)	{
		pcHlaska = snewn(strlen(pcErrParam) + strlen(pcErrText) + 31, char);
	} else {
		pcHlaska = snewn(strlen(pcErrText) + 31, char);
	}

	
	erChyba = GetLastError();		
	ltoa(erChyba, pcBuf, 10);

	strcpy(pcHlaska, "Error: ");
	strcat(pcHlaska, pcErrText);
	strcat(pcHlaska, "\n");	

	if (pcErrParam) {
		strcat(pcHlaska, pcErrParam);
		strcat(pcHlaska, "\n");
	}
    strcat(pcHlaska, "Error code: ");
	strcat(pcHlaska, pcBuf);

    /* JK: get parent-window and show */
    hwRodic = GetActiveWindow();
    if (hwRodic != NULL) { hwRodic = GetLastActivePopup(hwRodic);}
  
	if (MessageBox(hwRodic, pcHlaska, "Error", MB_OK|MB_APPLMODAL|MB_ICONEXCLAMATION) == 0) {
        /* JK: this is really bad -> just ignore */
        return 0;
    }

	sfree(pcHlaska);
	return erChyba;
};

static void mungestr(const char *in, char *out, const boolean registry)
{
    int candot = 0;

	while (*in) {
		if (registry && (*in == ' ' || *in == '\\' || *in == '*' || *in == '?' ||
			*in == '%' || *in < ' ' || *in > '~' || (*in == '.'
			&& !candot))) {
			*out++ = '%';
			*out++ = hex[((unsigned char)*in) >> 4];
			*out++ = hex[((unsigned char)*in) & 15];
		}
		else if (*in == '<' || *in == '>' || *in == ':' || *in == '"' ||
			*in == '/' || *in == '\\' || *in == '|' || *in == '?' || *in == '*') {
			*out++ = '%';
			*out++ = hex[((unsigned char)*in) >> 4];
			*out++ = hex[((unsigned char)*in) & 15];
		}
		else {
			*out++ = *in;
		}
	in++;
	candot = 1;
    }
    *out = '\0';
    return;
}

static void unmungestr(const char *in, char *out, int outlen)
{
    while (*in) {
	if (*in == '%' && in[1] && in[2]) {
	    int i, j;

	    i = in[1] - '0';
	    i -= (i > 9 ? 7 : 0);
	    j = in[2] - '0';
	    j -= (j > 9 ? 7 : 0);

	    *out++ = (i << 4) + j;
	    if (!--outlen)
		return;
	    in += 3;
	} else {
	    *out++ = *in++;
	    if (!--outlen)
		return;
	}
    }
    *out = '\0';
    return;
}

/* JK: pack string for use as filename - pack < > : " / \ | */
static void packstr(const char *in, char *out) {
    while (*in) {
		if (*in == '<' || *in == '>' || *in == ':' || *in == '"' ||
	    *in == '/' || *in == '|') {
	    *out++ = '%';
	    *out++ = hex[((unsigned char) *in) >> 4];
	    *out++ = hex[((unsigned char) *in) & 15];
	} else
	    *out++ = *in;
	in++;
    }
    *out = '\0';
    return;
}
/*
 * JK: create directory if specified as dir1\dir2\dir3 and dir1|2 doesn't exists
 * handle if part of path already exists
*/
int createPath(char* dir) {
    char *p;

	p = strrchr(dir, '\\');

	if (p == NULL) {
		/* what if it already exists */
		if (!SetCurrentDirectory(dir)) {
			CreateDirectory(dir, NULL);
			return SetCurrentDirectory(dir);
		}
		return 1;
	}
	
	*p = '\0';
	createPath(dir);
	*p = '\\';
	++p;

	/* what if it already exists */
	if (!SetCurrentDirectory(dir)) {
		CreateDirectory(p, NULL);
		return SetCurrentDirectory(p);
	}
	return 1;
}

/*
 * JK: join path pcMain.pcSuf solving extra cases to pcDest
 * expecting - pcMain as path from WinAPI ::GetCurrentDirectory()/GetModuleFileName()
 *           - pcSuf as user input path from config (at least MAX_PATH long)
*/
char* joinPath(char* pcDest, char* pcMain, char* pcSuf) {

	char* pcBuf = snewn(MAX_PATH+1, char);

	/* at first ExpandEnvironmentStrings */
	if (0 == ExpandEnvironmentStrings(pcSuf, pcBuf, MAX_PATH)) {
		/* JK: failure -> revert back - but it usually won't work, so report error to user! */
		errorShow("Unable to ExpandEnvironmentStrings for session path", pcSuf);
		strncpy(pcBuf, pcSuf, strlen(pcSuf));
	}
	/* now ExpandEnvironmentStringsForUser - only on win2000Pro and above */
	/* It's much more tricky than I've expected, so it's ToDo */
	/*
	static HMODULE userenv_module = NULL;
	typedef BOOL (WINAPI *p_ExpandESforUser_t) (HANDLE, LPCTSTR, LPTSTR, DWORD);
	static p_ExpandESforUser_t p_ExpandESforUser = NULL;
	
	HMODULE userenv_module = LoadLibrary("USERENV.DLL");

	if (userenv_module) {
	    p_ExpandESforUser = (p_ExpandESforUser_t) GetProcAddress(shell32_module, "ExpandEnvironmentStringsForUserA");
		
		if (p_ExpandESforUser) {

			TOKEN_IMPERSONATE

			if (0 == (p_ExpandESforUser(NULL, pcSuf, pcBuf,	MAX_PATH))) {
	    		/* JK: failure -> revert back - but it ussualy won't work, so report error to user! *//*
				errorShow("Unable to ExpandEnvironmentStringsForUser for session path", pcBuf);
				strncpy(pcSuf, pcBuf, strlen(pcSuf));
			}
		}
	}*/

	/* expand done, result in pcBuf */

	if ((*pcBuf == '/') || (*pcBuf == '\\')) {
		/* everything ok */
		strcpy(pcDest, pcMain);
		strcat(pcDest, pcBuf);
	}
	else {
		if (*(pcBuf+1) == ':') {
			/* absolute path */
			strcpy(pcDest, pcBuf);
		}
		else {
			/* some weird relative path - add '\' */
			strcpy(pcDest, pcMain);
			strcat(pcDest, "\\");
			strcat(pcDest, pcBuf);
		}
	}
	sfree(pcBuf);
	return pcDest;
}

/*
 * JK: init path variables from config or otherwise
 * as of 1.5 GetModuleFileName solves our currentDirectory problem
*/
int loadPath() {

	char *fileCont = NULL;
	DWORD fileSize;
	DWORD bytesRead;
	char *p = NULL;
	char *p2 = NULL;
	HANDLE hFile;
	int jumplistdefined = 0;

	char* puttypath = snewn( (MAX_PATH*2), char);

	/* JK:  save path/curdir */
	GetCurrentDirectory( (MAX_PATH*2), oldpath);

	
	/* JK: try curdir for putty.conf first */
	hFile = CreateFile("putty.conf",GENERIC_READ,FILE_SHARE_READ,NULL,OPEN_EXISTING,FILE_ATTRIBUTE_NORMAL,NULL);

	if (hFile != INVALID_HANDLE_VALUE)
	{
		/* JK: there is a putty.conf in curdir - use it and use curdir as puttypath */
		GetCurrentDirectory( (MAX_PATH*2), puttypath);
		CloseHandle(hFile);
	} else {
		/* JK: get where putty.exe is */
		if (GetModuleFileName(NULL, puttypath, (MAX_PATH*2)) != 0)
		{
			p = strrchr(puttypath, '\\');
			if (p)
			{
				*p = '\0';
			}
			SetCurrentDirectory(puttypath);
		}
		else GetCurrentDirectory( (MAX_PATH*2), puttypath);
	}

	/* JK: set default values - if there is a config file, it will be overwitten */
	strcpy(sesspath, puttypath);
	strcat(sesspath, "\\sessions");
	strcpy(sshkpath, puttypath);
	strcat(sshkpath, "\\sshhostkeys");
	strcpy(seedpath, puttypath);
	strcat(seedpath, "\\putty.rnd");
	strcpy(jumplistpath, puttypath);
	strcat(jumplistpath, "\\jumplist.txt");

	hFile = CreateFile("putty.conf",GENERIC_READ,FILE_SHARE_READ,NULL,OPEN_EXISTING,FILE_ATTRIBUTE_NORMAL,NULL);

	/* JK: now we can pre-clean-up */
	SetCurrentDirectory(oldpath);

	if (hFile != INVALID_HANDLE_VALUE) {
		fileSize = GetFileSize(hFile, NULL);
		fileCont = snewn(fileSize+16, char);

		if (!ReadFile(hFile, fileCont, fileSize, &bytesRead, NULL))
		{
			errorShow("Unable to read configuration file, falling back to defaults", NULL);
			/* JK: default values are already there and clean-up at end */
		}
		else {
			/* JK: parse conf file to path variables */
			*(fileCont+fileSize+1) = '\0';
			*(fileCont+fileSize) = '\n';
			p = fileCont;
			while (p) {
				if (*p == ';') {	/* JK: comment -> skip line */
					p = strchr(p, '\n');
					++p;
					continue;
				}
				p2 = strchr(p, '=');
				if (!p2) break;
				*p2 = '\0';
				++p2;

				if (!strcmp(p, "sessions")) {
					p = strchr(p2, '\n');
					*p = '\0';
					joinPath(sesspath, puttypath, p2);
					p2 = sesspath+strlen(sesspath)-1;
					while ((*p2 == ' ')||(*p2 == '\n')||(*p2 == '\r')||(*p2 == '\t')) --p2;
					*(p2+1) = '\0';
				}
				else if (!strcmp(p, "sshhostkeys")) {
					p = strchr(p2, '\n');
					*p = '\0';
					joinPath(sshkpath, puttypath, p2);
					p2 = sshkpath+strlen(sshkpath)-1;
					while ((*p2 == ' ')||(*p2 == '\n')||(*p2 == '\r')||(*p2 == '\t')) --p2;
					*(p2+1) = '\0';
				}
				else if (!strcmp(p, "seedfile")) {
					p = strchr(p2, '\n');
					*p = '\0';
					joinPath(seedpath, puttypath, p2);			
					p2 = seedpath+strlen(seedpath)-1;
					while ((*p2 == ' ')||(*p2 == '\n')||(*p2 == '\r')||(*p2 == '\t')) --p2;
					*(p2+1) = '\0';
				}
				else if (!strcmp(p, "sessionsuffix")) {
					p = strchr(p2, '\n');
					*p = '\0';
					strcpy(sessionsuffix, p2);
					p2 = sessionsuffix+strlen(sessionsuffix)-1;
					while ((*p2 == ' ')||(*p2 == '\n')||(*p2 == '\r')||(*p2 == '\t')) --p2;
					*(p2+1) = '\0';
				}
				else if (!strcmp(p, "keysuffix")) {
					p = strchr(p2, '\n');
					*p = '\0';
					strcpy(keysuffix, p2);
					p2 = keysuffix+strlen(keysuffix)-1;
					while ((*p2 == ' ')||(*p2 == '\n')||(*p2 == '\r')||(*p2 == '\t')) --p2;
					*(p2+1) = '\0';
				}
				else if (!strcmp(p, "jumplist")) {
					p = strchr(p2, '\n');
					*p = '\0';
					joinPath(jumplistpath, puttypath, p2);			
					p2 = jumplistpath+strlen(jumplistpath)-1;
					while ((*p2 == ' ')||(*p2 == '\n')||(*p2 == '\r')||(*p2 == '\t')) --p2;
					*(p2+1) = '\0';
					jumplistdefined = 1;
				}
				++p;
			}
			
			if (jumplistdefined == 0) { strcpy(jumplistpath, ":"); }
		}
		CloseHandle(hFile);
		sfree(fileCont);
	}
	else { /* INVALID_HANDLE
		 * JK: unable to read conf file - probably doesn't exists
		 * we won't create one, user wants putty light, just fall back to defaults
		 * and defaults are already there */
		strcpy(jumplistpath, ":");
	}

	sfree(puttypath);
	return 1;
}

void *open_settings_w(const char *sessionname, char **errmsg)
{
    char *p;
	struct setPack* sp;
=======
struct settings_w {
    HKEY sesskey;
};

settings_w *open_settings_w(const char *sessionname, char **errmsg)
{
    HKEY subkey1, sesskey;
    int ret;
    strbuf *sb;

>>>>>>> 1d733808
    *errmsg = NULL;

	if (!sessionname || !*sessionname) {
		sessionname = "Default Settings";
	}

	boolean registry = FALSE;

	/* JK: if sessionname contains [registry] -> cut it off */
	if ( *(sessionname+strlen(sessionname)-1) == ']') {
		p = strrchr(sessionname, '[');
		*(p-1) = '\0';
		registry = TRUE;
	}

<<<<<<< HEAD
    p = snewn(3 * strlen(sessionname) + 1, char);
    mungestr(sessionname, p, registry);

	sp = snew( struct setPack );
	sp->fromFile = 0;
	sp->handle = NULL;

	/* JK: secure pack for filename */
	sp->fileBuf = snewn(3 * strlen(p) + 1 + 16, char);
    packstr(p, sp->fileBuf);
	strcat(sp->fileBuf, sessionsuffix);
	sfree(p);

	return sp;
=======
    sb = strbuf_new();
    escape_registry_key(sessionname, sb);

    ret = RegCreateKey(HKEY_CURRENT_USER, puttystr, &subkey1);
    if (ret != ERROR_SUCCESS) {
	strbuf_free(sb);
        *errmsg = dupprintf("Unable to create registry key\n"
                            "HKEY_CURRENT_USER\\%s", puttystr);
	return NULL;
    }
    ret = RegCreateKey(subkey1, sb->s, &sesskey);
    RegCloseKey(subkey1);
    if (ret != ERROR_SUCCESS) {
        *errmsg = dupprintf("Unable to create registry key\n"
                            "HKEY_CURRENT_USER\\%s\\%s", puttystr, sb->s);
	strbuf_free(sb);
	return NULL;
    }
    strbuf_free(sb);

    settings_w *toret = snew(settings_w);
    toret->sesskey = sesskey;
    return toret;
>>>>>>> 1d733808
}

void write_setting_s(settings_w *handle, const char *key, const char *value)
{
<<<<<<< HEAD
	struct setItem *st;

	if (handle) {
		/* JK: counting max lenght of keys/values */
		((struct setPack*) handle)->fromFile = max(((struct setPack*) handle)->fromFile, strlen(key)+1);
		((struct setPack*) handle)->fromFile = max(((struct setPack*) handle)->fromFile, strlen(value)+1);

		st = ((struct setPack*) handle)->handle;
		while (st) {
			if ( strcmp(st->key, key) == 0) {
				/* this key already set -> reset */
				sfree(st->value);
				st->value = snewn( strlen(value)+1, char);
				strcpy(st->value, value);
				return;
			}
			st = st->next;
		}
		/* JK: key not found -> add to begin */
		st = snew( struct setItem );
		st->key = snewn( strlen(key)+1, char);
		strcpy(st->key, key);
		st->value = snewn( strlen(value)+1, char);
		strcpy(st->value, value);
		st->next = ((struct setPack*) handle)->handle;
		((struct setPack*) handle)->handle = st;
	}
=======
    if (handle)
        RegSetValueEx(handle->sesskey, key, 0, REG_SZ, (CONST BYTE *)value,
		      1 + strlen(value));
>>>>>>> 1d733808
}

void write_setting_i(settings_w *handle, const char *key, int value)
{
<<<<<<< HEAD
	struct setItem *st;

	if (handle) {
		/* JK: counting max lenght of keys/values */
		((struct setPack*) handle)->fromFile = max(((struct setPack*) handle)->fromFile, strlen(key)+1);

		st = ((struct setPack*) handle)->handle;
		while (st) {
			if ( strcmp(st->key, key) == 0) {
				/* this key already set -> reset */
				sfree(st->value);
				st->value = snewn(16, char);
				itoa(value, st->value, 10);
				return;
			}
			st = st->next;
		}
		/* JK: key not found -> add to begin */
		st = snew( struct setItem );
		st->key = snewn( strlen(key)+1, char);
		strcpy(st->key, key);
		st->value = snewn(16, char);
		itoa(value, st->value, 10);
		st->next = ((struct setPack*) handle)->handle;
		((struct setPack*) handle)->handle = st;
	}
=======
    if (handle)
        RegSetValueEx(handle->sesskey, key, 0, REG_DWORD,
		      (CONST BYTE *) &value, sizeof(value));
>>>>>>> 1d733808
}

void close_settings_w(settings_w *handle)
{
<<<<<<< HEAD
	HANDLE hFile;
	DWORD written;
	WIN32_FIND_DATA FindFile;
	char *p;
	struct setItem *st1,*st2;
	int writeok;

	if (!handle) return;

	/* JK: we will write to disk now - open file, filename stored in handle already packed */
	if ((hFile = FindFirstFile(sesspath, &FindFile)) == INVALID_HANDLE_VALUE) {
		if (!createPath(sesspath)) {
			errorShow("Unable to create directory for storing sessions", sesspath);
			return;
		}
	}
	FindClose(hFile);
	GetCurrentDirectory( (MAX_PATH*2), oldpath);
	SetCurrentDirectory(sesspath);

	hFile = CreateFile( ((struct setPack*) handle)->fileBuf, GENERIC_WRITE,0,NULL,CREATE_ALWAYS,FILE_ATTRIBUTE_NORMAL,NULL);
	if (hFile == INVALID_HANDLE_VALUE) {
		errorShow("Unable to open file for writing", ((struct setPack*) handle)->fileBuf );
		return;
	}

	/* JK: allocate enough memory for all keys/values */
	p = snewn( max( 3* ((struct setPack*) handle)->fromFile ,16), char);

	/* JK: process linked list */
	st1 = ((struct setPack*) handle)->handle;
	writeok = 1;

	while (st1) {
		mungestr(st1->key, p, TRUE);
		writeok = writeok && WriteFile( (HANDLE) hFile, p, strlen(p), &written, NULL);
		writeok = writeok && WriteFile( (HANDLE) hFile, "\\", 1, &written, NULL);

		mungestr(st1->value, p, TRUE);
		writeok = writeok && WriteFile( (HANDLE) hFile, p, strlen(p), &written, NULL);
		writeok = writeok && WriteFile( (HANDLE) hFile, "\\\n", 2, &written, NULL);

		if (!writeok) {
			errorShow("Unable to save settings", st1->key);
			return;
			/* JK: memory should be freed here - fixme */
		}

		st2 = st1->next;
		sfree(st1->key);
		sfree(st1->value);
		sfree(st1);
		st1 = st2;
	}

	sfree(((struct setPack*) handle)->fileBuf);
	CloseHandle( (HANDLE)hFile );
	SetCurrentDirectory(oldpath);
}

/* JK: Ahead declaration for logical order of functions open_settings_r_inner, open_settings_r */
void *open_settings_r_inner(const char *sessionname);

void *open_settings_r(const char *sessionname)
=======
    RegCloseKey(handle->sesskey);
    sfree(handle);
}

struct settings_r {
    HKEY sesskey;
};

settings_r *open_settings_r(const char *sessionname)
>>>>>>> 1d733808
{
	void *p = open_settings_r_inner(sessionname);
	char *ses;
	if (p == NULL) /* JK: try to find session with [registry] suffix*/
	{
		ses = snewn(strlen(sessionname)+16, char);
		strcpy(ses, sessionname);
		strcat(ses, " [registry]");
		p = open_settings_r_inner(ses);
	}
	return p;
}

void *open_settings_r_inner(const char *sessionname)
{
    HKEY subkey1, sesskey;
<<<<<<< HEAD
    char *p;
	char *p2;
	char *ses;
	char *fileCont;
	DWORD fileSize;
	DWORD bytesRead;
	HANDLE hFile;
	struct setPack* sp;
	struct setItem *st1, *st2;

	sp = snew( struct setPack );

	if (!sessionname || !*sessionname) {
		sessionname = "Default Settings";
	}
=======
    strbuf *sb;
>>>>>>> 1d733808

	/* JK: in the first call of this function we initialize path variables */
	if (*sesspath == '\0') {
		loadPath();
	}

<<<<<<< HEAD
	/* JK: if sessionname contains [registry] -> cut it off in another buffer */
	if (strcmp("[registry]", sessionname+strlen(sessionname)-strlen("[registry]")) == 0) {
		ses = snewn(strlen(sessionname)+1, char);
		strcpy(ses, sessionname);

		p = strrchr(ses, '[');
		*(p-1) = '\0';

		p = snewn(3 * strlen(ses) + 1, char);
		mungestr(ses, p, TRUE);
		sfree(ses);

		sp->fromFile = 0;
=======
    sb = strbuf_new();
    escape_registry_key(sessionname, sb);

    if (RegOpenKey(HKEY_CURRENT_USER, puttystr, &subkey1) != ERROR_SUCCESS) {
	sesskey = NULL;
    } else {
	if (RegOpenKey(subkey1, sb->s, &sesskey) != ERROR_SUCCESS) {
	    sesskey = NULL;
>>>>>>> 1d733808
	}
	else if (INVALID_HANDLE_VALUE != (hFile = CreateFile(sessionname, GENERIC_READ,FILE_SHARE_READ,NULL,OPEN_EXISTING,FILE_ATTRIBUTE_NORMAL,NULL))) {
		/* JK: 6.3.2009 - 0.3.5 - for running putty for session files */
		p = snewn(2 * strlen(sessionname) + 1, char);
		strcpy(p, sessionname);
		sp->fromFile = 1;
	}
	else {
		p2 = snewn(3 * strlen(sessionname) + 1 + 16, char);
		mungestr(sessionname, p2, FALSE);

<<<<<<< HEAD
		/* JK: secure pack for filename */
		p = snewn(3 * strlen(p2) + 1 + 16, char);
		packstr(p2, p);
		strcat(p, sessionsuffix);
		sfree(p2);

		sp->fromFile = 1;
	}

	/* JK: default settings must be read from registry */
	/* 8.1.2007 - 0.1.6 try to load them from file if exists - nasty code duplication */
	if (!strcmp(sessionname, "Default Settings")) {
		GetCurrentDirectory( (MAX_PATH*2), oldpath);
		if (SetCurrentDirectory(sesspath)) {
			hFile = CreateFile(p, GENERIC_READ,FILE_SHARE_READ,NULL,OPEN_EXISTING,FILE_ATTRIBUTE_NORMAL,NULL);
		}
		else {
			hFile = INVALID_HANDLE_VALUE;
		}
		SetCurrentDirectory(oldpath);
		
		if (hFile == INVALID_HANDLE_VALUE) {
			sp->fromFile = 0;
		}
		else {
			sp->fromFile = 1;
		}
	}

	if (sp->fromFile) {
		if (hFile == INVALID_HANDLE_VALUE) {
			/* JK: session is in file -> open dir/file */
			GetCurrentDirectory((MAX_PATH * 2), oldpath);
			if (SetCurrentDirectory(sesspath)) {
				hFile = CreateFile(p, GENERIC_READ, FILE_SHARE_READ, NULL, OPEN_EXISTING, FILE_ATTRIBUTE_NORMAL, NULL);
			}
			else {
				hFile = INVALID_HANDLE_VALUE;
			}
			SetCurrentDirectory(oldpath);
		}
		
		if (hFile == INVALID_HANDLE_VALUE) {
			/* JK: some error occured -> just report and fail */

			/* JK: PSCP/PSFTP/PLINK always try to load settings for sessionname=hostname (to what PSCP/PLINK is just connecting)
			   These settings usually doesn't exist.
			   So for PSCP/PSFTP/PLINK, do not report error - so report error only for PuTTY
			   assume only PuTTY project has PUTTY_WIN_RES_H defined
			*/
#ifdef PUTTY_WIN_RES_H	
			errorShow("Unable to load file for reading", p);
#endif
			sfree(p);
			return NULL;
		}

		/* JK: succes -> load structure setPack from file */
		fileSize = GetFileSize(hFile, NULL);
		if (fileSize == INVALID_FILE_SIZE) {
			errorShow("Unable to get size of file ", p);
			sfree(p);
			return NULL;
		}
		fileCont = snewn(fileSize+16, char);
		if (FALSE == ReadFile(hFile, fileCont, fileSize, &bytesRead, NULL)) {
			errorShow("Unable to read session from file", p);
			sfree(p);
			return NULL;
		}
		sfree(p);
		CloseHandle(hFile);

		p = fileCont;

		st1 = snew( struct setItem );
		//sp->fromFile = 1;
		sp->handle = st1;
		
		sp->fileBuf = fileCont; /* JK: remeber for memory freeing */

		/* JK: parse file in format:
		 * key1\value1\
		 * ...
		*/
		while (p < (fileCont+fileSize)) {
			st1->key = p;
			p = strchr(p, '\\');
			if (!p) break;
			*p = '\0';
			++p;
			st1->value = p;
			while (++p) {
				if (*p == '\n' || *p == '\r' || *p == 0) {
					if (p[-1] == '\\') {
						p[-1] = '\0';
					} else {
						*p = '\0';
					}
					break;
				}
			}

			/* for "\\\n" - human readable files */
			do {
				p++;
			} while (*p == '\n' || *p == '\r');
			
			st2 = snew( struct setItem );
			st2->next = NULL;
			st2->key = NULL;
			st2->value = NULL;

			st1->next = st2;
			st1 = st2;
		}

	}
	else {
		/* JK: session is in registry */
		if (RegOpenKey(HKEY_CURRENT_USER, puttystr, &subkey1) != ERROR_SUCCESS) {
			sesskey = NULL;
		}
		else {
			if (RegOpenKey(subkey1, p, &sesskey) != ERROR_SUCCESS) {
				sesskey = NULL;
			}
			RegCloseKey(subkey1);
		}
		sp->fromFile = 0;
		sp->handle = sesskey;
		sfree(p);
	}

	return sp;
=======
    strbuf_free(sb);

    if (!sesskey)
        return NULL;

    settings_r *toret = snew(settings_r);
    toret->sesskey = sesskey;
    return toret;
>>>>>>> 1d733808
}

char *read_setting_s(settings_r *handle, const char *key)
{
    DWORD type, allocsize, size = -1;
	char *ret;

    if (!handle)
		return NULL;

	if (((struct setPack*) handle)->fromFile) {
		char *p;
		char *p2;
		struct setItem *st;
		
		p = snewn(3 * strlen(key) + 1, char);
		mungestr(key, p, TRUE);

		st = ((struct setPack*) handle)->handle;
		while (st && st->key) {
			if ( strcmp(st->key, p) == 0) {
				size = 2 * strlen(st->value) + 1;
				p2 = snewn(size, char);
				ret = snewn(size, char);
				unmungestr(st->value, p2, size);

				/* JK: at first ExpandEnvironmentStrings */
				if (0 == ExpandEnvironmentStrings(p2, ret, size)) {
					/* JK: failure -> revert back - but it usually won't work, so report error to user! */
					errorShow("Unable to ExpandEnvironmentStrings for session path", p2);
					strncpy(p2, ret, strlen(p2));
				}
				sfree(p);
				sfree(p2);
				return ret;				
			}
			st = st->next;
		}
	}
	else {
		handle = ((struct setPack*) handle)->handle;

<<<<<<< HEAD
		/* Find out the type and size of the data. */
		if (RegQueryValueEx((HKEY) handle, key, 0, &type, NULL, &size) != ERROR_SUCCESS || type != REG_SZ)
			return NULL;

    	allocsize = size+1;         /* allow for an extra NUL if needed */
		ret = snewn(allocsize, char);
    if (RegQueryValueEx((HKEY) handle, key, 0,
=======
    /* Find out the type and size of the data. */
    if (RegQueryValueEx(handle->sesskey, key, 0,
			&type, NULL, &size) != ERROR_SUCCESS ||
	type != REG_SZ)
	return NULL;

    allocsize = size+1;         /* allow for an extra NUL if needed */
    ret = snewn(allocsize, char);
    if (RegQueryValueEx(handle->sesskey, key, 0,
>>>>>>> 1d733808
			&type, (BYTE *)ret, &size) != ERROR_SUCCESS ||
	type != REG_SZ) {
			sfree(ret);
			return NULL;
		}
    assert(size < allocsize);
    ret[size] = '\0'; /* add an extra NUL in case RegQueryValueEx
                       * didn't supply one */

		return ret;
	}
	/* JK: should not end here -> value not found in file */
	return NULL;
}

<<<<<<< HEAD

int read_setting_i(void *handle, const char *key, int defvalue)
=======
int read_setting_i(settings_r *handle, const char *key, int defvalue)
>>>>>>> 1d733808
{
    DWORD type, val, size;
	struct setItem *st;
    size = sizeof(val);

<<<<<<< HEAD
	if (!handle) return 0;	/* JK: new in 0.1.3 */

	if (((struct setPack*) handle)->fromFile) {
		st = ((struct setPack*) handle)->handle;
		while (st && st->key) {
			if ( strcmp(st->key, key) == 0) {
				return atoi(st->value);				
			}
			st = st->next;
		}
	}
	else {
		handle = ((struct setPack*) handle)->handle;

		if (!handle || RegQueryValueEx((HKEY) handle, key, 0, &type, (BYTE *) &val, &size) != ERROR_SUCCESS || size != sizeof(val) || type != REG_DWORD) {
			return defvalue;
		}
		else {
			return val;
		}
	}
	/* JK: should not end here -> value not found in file */
=======
    if (!handle ||
        RegQueryValueEx(handle->sesskey, key, 0, &type,
			(BYTE *) &val, &size) != ERROR_SUCCESS ||
	size != sizeof(val) || type != REG_DWORD)
>>>>>>> 1d733808
	return defvalue;
}

FontSpec *read_setting_fontspec(settings_r *handle, const char *name)
{
    char *settingname;
    char *fontname;
    FontSpec *ret;
    int isbold, height, charset;

    fontname = read_setting_s(handle, name);
    if (!fontname)
	return NULL;

    settingname = dupcat(name, "IsBold", NULL);
    isbold = read_setting_i(handle, settingname, -1);
    sfree(settingname);
    if (isbold == -1) {
        sfree(fontname);
        return NULL;
    }

    settingname = dupcat(name, "CharSet", NULL);
    charset = read_setting_i(handle, settingname, -1);
    sfree(settingname);
    if (charset == -1) {
        sfree(fontname);
        return NULL;
    }

    settingname = dupcat(name, "Height", NULL);
    height = read_setting_i(handle, settingname, INT_MIN);
    sfree(settingname);
    if (height == INT_MIN) {
        sfree(fontname);
        return NULL;
    }

    ret = fontspec_new(fontname, isbold, height, charset);
    sfree(fontname);
    return ret;
}

void write_setting_fontspec(settings_w *handle,
                            const char *name, FontSpec *font)
{
    char *settingname;

    write_setting_s(handle, name, font->name);
    settingname = dupcat(name, "IsBold", NULL);
    write_setting_i(handle, settingname, font->isbold);
    sfree(settingname);
    settingname = dupcat(name, "CharSet", NULL);
    write_setting_i(handle, settingname, font->charset);
    sfree(settingname);
    settingname = dupcat(name, "Height", NULL);
    write_setting_i(handle, settingname, font->height);
    sfree(settingname);
}

Filename *read_setting_filename(settings_r *handle, const char *name)
{
    char *tmp = read_setting_s(handle, name);
    if (tmp) {
        Filename *ret = filename_from_str(tmp);
		sfree(tmp);
		return ret;
	} else {
		return NULL;
	}
}

<<<<<<< HEAD

void write_setting_filename(void *handle, const char *name, Filename *result)
=======
void write_setting_filename(settings_w *handle,
                            const char *name, Filename *result)
>>>>>>> 1d733808
{
    write_setting_s(handle, name, result->path);
}

void close_settings_r(settings_r *handle)
{
<<<<<<< HEAD
	if (!handle) return;	/* JK: new in 0.1.3 */

	if (((struct setPack*) handle)->fromFile) {
		struct setItem *st1, *st2;

		st1 = ((struct setPack*) handle)->handle;
		while (st1) {
			st2 = st1->next;
			sfree(st1);
			st1 = st2;
		}
		sfree( ((struct setPack*) handle)->fileBuf );
		sfree(handle);
	}
	else {
		handle = ((struct setPack*) handle)->handle;
	    RegCloseKey((HKEY) handle);
	}
=======
    if (handle) {
        RegCloseKey(handle->sesskey);
        sfree(handle);
    }
>>>>>>> 1d733808
}

void del_settings(const char *sessionname)
{
    HKEY subkey1;
<<<<<<< HEAD
    char *p;
	char *pss;
	char *p2;
	char *p2ss;
=======
    strbuf *sb;
>>>>>>> 1d733808

	/* JK: if sessionname contains [registry] -> cut it off and delete from registry */
	if ( *(sessionname+strlen(sessionname)-1) == ']') {

<<<<<<< HEAD
		p = strrchr(sessionname, '[');
		*(p-1) = '\0';
=======
    sb = strbuf_new();
    escape_registry_key(sessionname, sb);
    RegDeleteKey(subkey1, sb->s);
    strbuf_free(sb);
>>>>>>> 1d733808

		p = snewn(3 * strlen(sessionname) + 1, char);
		mungestr(sessionname, p, TRUE);
		
		if (RegOpenKey(HKEY_CURRENT_USER, puttystr, &subkey1) != ERROR_SUCCESS)	return;

		RegDeleteKey(subkey1, p);
		RegCloseKey(subkey1);
	}
	else {
		/* JK: delete from file - file itself */

		p = snewn(3 * strlen(sessionname) + 1, char);
		pss = snewn(3 * (strlen(sessionname) + strlen(sessionsuffix)) + 1, char);
		strcpy(p, sessionname);
		strcpy(pss, sessionname);
		strcat(pss, sessionsuffix);
		p2 = snewn(3 * strlen(p) + 1, char);
		p2ss = snewn(3 * strlen(pss) + 1, char);
		
		mungestr(p, p2, TRUE);
		strcpy(p, p2);
		packstr(p, p2);
		mungestr(pss, p2ss, TRUE);
		strcpy(pss, p2ss);
		packstr(pss, p2ss);

		GetCurrentDirectory( (MAX_PATH*2), oldpath);
		if (SetCurrentDirectory(sesspath)) {
			if (!DeleteFile(p2ss))
			{
				if (!DeleteFile(p2))
				{
					errorShow("Unable to delete settings.", NULL);
				}
			}
			SetCurrentDirectory(oldpath);
		}
		sfree(p2);
	}

	sfree(p);

	remove_session_from_jumplist(sessionname);
}

struct settings_e {
    HKEY key;
    int i;
	int fromFile;
	HANDLE hFile;
};

settings_e *enum_settings_start(void)
{
    settings_e *ret;
    HKEY key;

<<<<<<< HEAD
	/* JK: in the first call of this function we can initialize path variables */
	if (*sesspath == '\0') {
		loadPath();
	}
	/* JK: we have path variables */
	
	/* JK: let's do what this function should normally do */
	ret = snew(struct enumsettings);

	if (RegOpenKey(HKEY_CURRENT_USER, puttystr, &key) != ERROR_SUCCESS) {
		/*
		 * JK: nothing in registry -> pretend we found it, first call to enum_settings_next
		 * will solve this by starting scanning dir sesspath
		*/
	}
=======
    if (RegOpenKey(HKEY_CURRENT_USER, puttystr, &key) != ERROR_SUCCESS)
	return NULL;

    ret = snew(settings_e);
    if (ret) {
>>>>>>> 1d733808
	ret->key = key;
	ret->fromFile = 0;
	ret->hFile = NULL;
	ret->i = 0;

    return ret;
}

bool enum_settings_next(settings_e *e, strbuf *sb)
{
<<<<<<< HEAD
	struct enumsettings *e = (struct enumsettings *) handle;
    WIN32_FIND_DATA FindFileData;
	HANDLE hFile;
	char *otherbuf;

	if (!handle) return NULL;	/* JK: new in 0.1.3 */
	
	otherbuf = snewn( (3*buflen)+1, char); /* must be here */

	if (! ((struct enumsettings *)handle)->fromFile ) {

	    if (RegEnumKey(e->key, e->i++, otherbuf, 3 * buflen) == ERROR_SUCCESS) {
			unmungestr(otherbuf, buffer, buflen);
			strcat(buffer, " [registry]");
			sfree(otherbuf);
			return buffer;
		}
		else {
			/* JK: registry scanning done, starting scanning directory "sessions" */
			((struct enumsettings *)handle)->fromFile = 1;
			GetCurrentDirectory( (MAX_PATH*2), oldpath);
			if (!SetCurrentDirectory(sesspath)) {
				sfree(otherbuf);
				return NULL;
			}
			hFile = FindFirstFile("*", &FindFileData);

			/* JK: skip directories ("." and ".." too) */
			while ( (FindFileData.dwFileAttributes & FILE_ATTRIBUTE_DIRECTORY) == FILE_ATTRIBUTE_DIRECTORY) {
				if (!FindNextFile(hFile,&FindFileData)) {
					sfree(otherbuf);
					return NULL;
				}
			}
			/* JK: a file found */
			if (hFile != INVALID_HANDLE_VALUE) {
				((struct enumsettings *)handle)->hFile = hFile;
				unmungestr(FindFileData.cFileName, buffer, buflen);
				sfree(otherbuf);
				/* JK: cut off sessionsuffix */
				otherbuf = buffer + strlen(buffer) - strlen(sessionsuffix);
				if (strncmp(otherbuf, sessionsuffix, strlen(sessionsuffix)) == 0) {
					*otherbuf = '\0';
				}
				return buffer;
			}
			else {
				/* JK: not a single file found -> give up */
				sfree(otherbuf);
				return NULL;
			}
		}
	}
	else if ( ((struct enumsettings *)handle)->fromFile ) {
		if (FindNextFile(((struct enumsettings *)handle)->hFile,&FindFileData)) {
			unmungestr(FindFileData.cFileName, buffer, buflen);
			sfree(otherbuf);
			/* JK: cut off sessionsuffix */
			otherbuf = buffer + strlen(buffer) - strlen(sessionsuffix);
			if (strncmp(otherbuf, sessionsuffix, strlen(sessionsuffix)) == 0) {
				*otherbuf = '\0';
			}
			return buffer;
		}
		else {
			sfree(otherbuf);
			return NULL;
		}
	}
	/* JK: should not end here */
	sfree(otherbuf);
	return NULL;
=======
    size_t regbuf_size = 256;
    char *regbuf = snewn(regbuf_size, char);
    bool success;

    while (1) {
        DWORD retd = RegEnumKey(e->key, e->i++, regbuf, regbuf_size);
        if (retd != ERROR_MORE_DATA) {
            success = (retd == ERROR_SUCCESS);
            break;
        }
        sgrowarray(regbuf, regbuf_size, regbuf_size);
    }

    if (success)
        unescape_registry_key(regbuf, sb);

    sfree(regbuf);
    return success;
>>>>>>> 1d733808
}

void enum_settings_finish(settings_e *e)
{
<<<<<<< HEAD
    struct enumsettings *e = (struct enumsettings *) handle;
	if (!handle) return;	/* JK: new in 0.1.3 */

=======
>>>>>>> 1d733808
    RegCloseKey(e->key);
	if (((struct enumsettings *)handle)->hFile != NULL) {
		FindClose(((struct enumsettings *)handle)->hFile);
	}
	SetCurrentDirectory(oldpath);
	sfree(e);
}

static void hostkey_regname(strbuf *sb, const char *hostname,
			    int port, const char *keytype)
{
<<<<<<< HEAD
    int len;
    strcpy(buffer, keytype);
    strcat(buffer, "@");
    len = strlen(buffer);
    len += sprintf(buffer + len, "%d:", port);
    mungestr(hostname, buffer + strlen(buffer), TRUE);
=======
    strbuf_catf(sb, "%s@%d:", keytype, port);
    escape_registry_key(hostname, sb);
>>>>>>> 1d733808
}

int verify_host_key(const char *hostname, int port,
		    const char *keytype, const char *key)
{
    char *otherstr;
    strbuf *regname;
    int len;
	HKEY rkey;
    DWORD readlen;
    DWORD type;
    int ret, compare, userMB;

	DWORD fileSize;
	DWORD bytesRW;
	char *p;
	HANDLE hFile;
	WIN32_FIND_DATA FindFile;

    len = 1 + strlen(key);

<<<<<<< HEAD
    /* Now read a saved key in from the registry and see what it says. */
    otherstr = snewn(len, char);
    regname = snewn(3 * (strlen(hostname) + strlen(keytype)) + 15, char);

    hostkey_regname(regname, hostname, port, keytype);

	/* JK: settings on disk - every hostkey as file in dir */
	GetCurrentDirectory( (MAX_PATH*2), oldpath);
	if (SetCurrentDirectory(sshkpath)) {
		
		p = snewn(3 * strlen(regname) + 1 + 16, char);
		packstr(regname, p);
		strcat(p, keysuffix);

		hFile = CreateFile(p, GENERIC_READ,FILE_SHARE_READ,NULL,OPEN_EXISTING,FILE_ATTRIBUTE_NORMAL,NULL);
		SetCurrentDirectory(oldpath);

		if (hFile != INVALID_HANDLE_VALUE) {
			/* JK: ok we got it -> read it to otherstr */
			fileSize = GetFileSize(hFile, NULL);
			otherstr = snewn(fileSize+1, char);
			ReadFile(hFile, otherstr, fileSize, &bytesRW, NULL);
			*(otherstr+fileSize) = '\0';

			compare = strcmp(otherstr, key);

			CloseHandle(hFile);
			sfree(otherstr);
			sfree(regname);
			sfree(p);

			if (compare) { /* key is here, but different */
				return 2;
			}
			else { /* key is here and match */
				return 0;
			}
		}
		else {
			/* not found as file -> try registry */
			sfree(p);
		}
	}
	else {
		/* JK: there are no hostkeys as files -> try registry -> nothing to do here now */
	}
	
	/* JK: directory/file not found -> try registry */
	if (RegOpenKey(HKEY_CURRENT_USER, PUTTY_REG_POS "\\SshHostKeys", &rkey) != ERROR_SUCCESS) {
		sfree(otherstr);
		sfree(regname);
		return 1;		       /* key does not exist in registry */
	}

    readlen = len;
    ret = RegQueryValueEx(rkey, regname, NULL,
=======
    /*
     * Now read a saved key in from the registry and see what it
     * says.
     */
    regname = strbuf_new();
    hostkey_regname(regname, hostname, port, keytype);

    if (RegOpenKey(HKEY_CURRENT_USER, PUTTY_REG_POS "\\SshHostKeys",
		   &rkey) != ERROR_SUCCESS) {
        strbuf_free(regname);
	return 1;		       /* key does not exist in registry */
    }

    readlen = len;
    otherstr = snewn(len, char);
    ret = RegQueryValueEx(rkey, regname->s, NULL,
>>>>>>> 1d733808
                          &type, (BYTE *)otherstr, &readlen);

    if (ret != ERROR_SUCCESS && ret != ERROR_MORE_DATA &&
	!strcmp(keytype, "rsa")) {
	/*
	 * Key didn't exist. If the key type is RSA, we'll try
	 * another trick, which is to look up the _old_ key format
	 * under just the hostname and translate that.
	 */
	char *justhost = regname->s + 1 + strcspn(regname->s, ":");
	char *oldstyle = snewn(len + 10, char);	/* safety margin */
	readlen = len;
	ret = RegQueryValueEx(rkey, justhost, NULL, &type,
			      (BYTE *)oldstyle, &readlen);

	if (ret == ERROR_SUCCESS && type == REG_SZ) {
	    /*
	     * The old format is two old-style bignums separated by
	     * a slash. An old-style bignum is made of groups of
	     * four hex digits: digits are ordered in sensible
	     * (most to least significant) order within each group,
	     * but groups are ordered in silly (least to most)
	     * order within the bignum. The new format is two
	     * ordinary C-format hex numbers (0xABCDEFG...XYZ, with
	     * A nonzero except in the special case 0x0, which
	     * doesn't appear anyway in RSA keys) separated by a
	     * comma. All hex digits are lowercase in both formats.
	     */
	    char *p = otherstr;
	    char *q = oldstyle;
	    int i, j;

	    for (i = 0; i < 2; i++) {
		int ndigits, nwords;
		*p++ = '0';
		*p++ = 'x';
		ndigits = strcspn(q, "/");	/* find / or end of string */
		nwords = ndigits / 4;
		/* now trim ndigits to remove leading zeros */
		while (q[(ndigits - 1) ^ 3] == '0' && ndigits > 1)
		    ndigits--;
		/* now move digits over to new string */
		for (j = 0; j < ndigits; j++)
		    p[ndigits - 1 - j] = q[j ^ 3];
		p += ndigits;
		q += nwords * 4;
		if (*q) {
		    q++;	       /* eat the slash */
		    *p++ = ',';	       /* add a comma */
		}
		*p = '\0';	       /* terminate the string */
	    }

	    /*
	     * Now _if_ this key matches, we'll enter it in the new
	     * format. If not, we'll assume something odd went
	     * wrong, and hyper-cautiously do nothing.
	     */
	    if (!strcmp(otherstr, key))
		RegSetValueEx(rkey, regname->s, 0, REG_SZ, (BYTE *)otherstr,
			      strlen(otherstr) + 1);
		sfree(oldstyle);
		/* JK: session is not saved to file - fixme */
	}
    }

    compare = strcmp(otherstr, key);

<<<<<<< HEAD
	if (ret == ERROR_MORE_DATA || (ret == ERROR_SUCCESS && type == REG_SZ && compare)) {
		RegCloseKey(rkey);
		return 2;		       /* key is different in registry */
	}
	else if (ret != ERROR_SUCCESS || type != REG_SZ) {
		RegCloseKey(rkey);
		return 1;		       /* key does not exist in registry */
	}
	else { /* key matched OK in registry */
		/* JK: matching key found in registry -> warn user, ask what to do */
		p = snewn(256, char);
		userMB = MessageBox(NULL, "Host key is cached but in registry. "
			"Do you want to move it to file? \n\n"
			"Yes \t-> Move (delete key in registry)\n"
			"No \t-> Copy (keep key in registry)\n"
			"Cancel \t-> nothing will be done\n", "Security risk", MB_YESNOCANCEL|MB_ICONWARNING);

		if ((userMB == IDYES) || (userMB == IDNO)) {
			/* JK: save key to file */
			if ((hFile = FindFirstFile(sshkpath, &FindFile)) == INVALID_HANDLE_VALUE) {
				createPath(sshkpath);
			}
			FindClose(hFile);
			GetCurrentDirectory( (MAX_PATH*2), oldpath);
			SetCurrentDirectory(sshkpath);

			p = snewn(3*strlen(regname) + 1 + 16, char);
			packstr(regname, p);
			strcat(p, keysuffix);
			
			hFile = CreateFile(p, GENERIC_WRITE, 0, NULL, CREATE_ALWAYS, FILE_ATTRIBUTE_NORMAL, NULL);

			if (hFile == INVALID_HANDLE_VALUE) {
				errorShow("Unable to create file (key won't be deleted from registry)", p);
				userMB = IDNO;
			}
			else {
				if (!WriteFile(hFile, key, strlen(key), &bytesRW, NULL)) {
					errorShow("Unable to save key to file (key won't be deleted from registry)", NULL);
					userMB = IDNO;
				}
				CloseHandle(hFile);
			}
			SetCurrentDirectory(oldpath);
		}
		if (userMB == IDYES) {
			/* delete from registry */
			if (RegDeleteValue(rkey, regname) != ERROR_SUCCESS) {
				errorShow("Unable to delete registry value", regname);
			}
		}
		/* JK: else (Cancel) -> nothing to be done right now */
				
		RegCloseKey(rkey);
=======
    sfree(otherstr);
    strbuf_free(regname);
>>>>>>> 1d733808

		sfree(otherstr);
		sfree(regname);
		return 0;		       
	}
}

<<<<<<< HEAD
int have_ssh_host_key(const char *hostname, int port,
                     const char *keytype)
=======
bool have_ssh_host_key(const char *hostname, int port,
		      const char *keytype)
>>>>>>> 1d733808
{
    /*
     * If we have a host key, verify_host_key will return 0 or 2.
     * If we don't have one, it'll return 1.
     */
    return verify_host_key(hostname, port, keytype, "") != 1;
}

void store_host_key(const char *hostname, int port,
		    const char *keytype, const char *key)
{
<<<<<<< HEAD
    char *regname = NULL;
	WIN32_FIND_DATA FindFile;
    HANDLE hFile = NULL;
	char* p = NULL;
	DWORD bytesWritten;

    regname = snewn(3 * (strlen(hostname) + strlen(keytype)) + 15, char);
    hostkey_regname(regname, hostname, port, keytype);

	/* JK: save hostkey to file in dir */
	if ((hFile = FindFirstFile(sshkpath, &FindFile)) == INVALID_HANDLE_VALUE) {
		createPath(sshkpath);
	}
	FindClose(hFile);
	GetCurrentDirectory( (MAX_PATH*2), oldpath);
	SetCurrentDirectory(sshkpath);

	p = snewn(3*strlen(regname) + 1, char);
	packstr(regname, p);
	strcat(p, keysuffix);
	hFile = CreateFile(p, GENERIC_WRITE, 0, NULL, CREATE_ALWAYS, FILE_ATTRIBUTE_NORMAL, NULL);

	if (hFile == INVALID_HANDLE_VALUE) {
		errorShow("Unable to create file", p);
	}
	else {
		if (!WriteFile(hFile, key, strlen(key), &bytesWritten, NULL)) {
			errorShow("Unable to save key to file", NULL);
		}
		CloseHandle(hFile);
	}
	SetCurrentDirectory(oldpath);

    sfree(p);
	sfree(regname);
=======
    strbuf *regname;
    HKEY rkey;

    regname = strbuf_new();
    hostkey_regname(regname, hostname, port, keytype);

    if (RegCreateKey(HKEY_CURRENT_USER, PUTTY_REG_POS "\\SshHostKeys",
		     &rkey) == ERROR_SUCCESS) {
	RegSetValueEx(rkey, regname->s, 0, REG_SZ,
                      (BYTE *)key, strlen(key) + 1);
	RegCloseKey(rkey);
    } /* else key does not exist in registry */

    strbuf_free(regname);
>>>>>>> 1d733808
}

/*
 * Open (or delete) the random seed file.
 */
enum { DEL, OPEN_R, OPEN_W };
static bool try_random_seed(char const *path, int action, HANDLE *ret)
{
    if (action == DEL) {
        if (!DeleteFile(path) && GetLastError() != ERROR_FILE_NOT_FOUND) {
            nonfatal("Unable to delete '%s': %s", path,
                     win_strerror(GetLastError()));
        }
	*ret = INVALID_HANDLE_VALUE;
	return false;		       /* so we'll do the next ones too */
    }

    *ret = CreateFile(path,
		      action == OPEN_W ? GENERIC_WRITE : GENERIC_READ,
		      action == OPEN_W ? 0 : (FILE_SHARE_READ |
					      FILE_SHARE_WRITE),
		      NULL,
		      action == OPEN_W ? CREATE_ALWAYS : OPEN_EXISTING,
		      action == OPEN_W ? FILE_ATTRIBUTE_NORMAL : 0,
		      NULL);

    return (*ret != INVALID_HANDLE_VALUE);
}

static HANDLE access_random_seed(int action)
{
    HKEY rkey;
    DWORD type, size;
    HANDLE rethandle;
//char seedpath[2 * MAX_PATH + 10] = "\0";

	/* JK: settings in conf file are the most prior */
	if (seedpath != "\0") {
		/* JK: In PuTTY 0.58 this won't ever happen - this function was called only if (!seedpath[0])
		 * This changed in PuTTY 0.59 - read the long comment below
		 */
//		return;
		if (try_random_seed(seedpath, action, &rethandle)) {
			return rethandle;
		}
	}
	/* JK: ok, try registry and etc. as in original PuTTY */

    /*
     * Iterate over a selection of possible random seed paths until
     * we find one that works.
     * 
     * We do this iteration separately for reading and writing,
     * meaning that we will automatically migrate random seed files
     * if a better location becomes available (by reading from the
     * best location in which we actually find one, and then
     * writing to the best location in which we can _create_ one).
     */

    /*
     * First, try the location specified by the user in the
     * Registry, if any.
     */
    size = sizeof(seedpath);
    if (RegOpenKey(HKEY_CURRENT_USER, PUTTY_REG_POS, &rkey) == ERROR_SUCCESS) {
		int ret = RegQueryValueEx(rkey, "RandSeedFile",
				  0, &type, (BYTE *)seedpath, &size);
		if (ret != ERROR_SUCCESS || type != REG_SZ)
			seedpath[0] = '\0';
		RegCloseKey(rkey);

		if (*seedpath && try_random_seed(seedpath, action, &rethandle)) {
			return rethandle;
		}
    }

    /*
     * Next, try the user's local Application Data directory,
     * followed by their non-local one. This is found using the
     * SHGetFolderPath function, which won't be present on all
     * versions of Windows.
     */
    if (!tried_shgetfolderpath) {
	/* This is likely only to bear fruit on systems with IE5+
	 * installed, or WinMe/2K+. There is some faffing with
	 * SHFOLDER.DLL we could do to try to find an equivalent
	 * on older versions of Windows if we cared enough.
	 * However, the invocation below requires IE5+ anyway,
	 * so stuff that. */
<<<<<<< HEAD
		shell32_module = load_system32_dll("shell32.dll");
		GET_WINDOWS_FUNCTION(shell32_module, SHGetFolderPathA);
		tried_shgetfolderpath = TRUE;
=======
	shell32_module = load_system32_dll("shell32.dll");
	GET_WINDOWS_FUNCTION(shell32_module, SHGetFolderPathA);
	tried_shgetfolderpath = true;
>>>>>>> 1d733808
    }
    if (p_SHGetFolderPathA) {
		if (SUCCEEDED(p_SHGetFolderPathA(NULL, CSIDL_LOCAL_APPDATA,
						 NULL, SHGFP_TYPE_CURRENT, seedpath))) {
			strcat(seedpath, "\\PUTTY.RND");
			if (try_random_seed(seedpath, action, &rethandle))
			return rethandle;
		}

		if (SUCCEEDED(p_SHGetFolderPathA(NULL, CSIDL_APPDATA,
						 NULL, SHGFP_TYPE_CURRENT, seedpath))) {
			strcat(seedpath, "\\PUTTY.RND");
			if (try_random_seed(seedpath, action, &rethandle))
			return rethandle;
		}
	}
    /*
     * Failing that, try %HOMEDRIVE%%HOMEPATH% as a guess at the
     * user's home directory.
     */
    
	{	int len, ret;

		len =
			GetEnvironmentVariable("HOMEDRIVE", seedpath,
					   sizeof(seedpath));
		ret =
			GetEnvironmentVariable("HOMEPATH", seedpath + len,
					   sizeof(seedpath) - len);
		if (ret != 0) {
			strcat(seedpath, "\\PUTTY.RND");
			if (try_random_seed(seedpath, action, &rethandle))
			return rethandle;
		}
    }

    /*
     * And finally, fall back to C:\WINDOWS.
     */
    GetWindowsDirectory(seedpath, sizeof(seedpath));
    strcat(seedpath, "\\PUTTY.RND");
    if (try_random_seed(seedpath, action, &rethandle))
	return rethandle;

    /*
     * If even that failed, give up.
     */
    return INVALID_HANDLE_VALUE;
}

void read_random_seed(noise_consumer_t consumer)
{
    HANDLE seedf = access_random_seed(OPEN_R);

    if (seedf != INVALID_HANDLE_VALUE) {
		while (1) {
			char buf[1024];
			DWORD len;

			if (ReadFile(seedf, buf, sizeof(buf), &len, NULL) && len)
			consumer(buf, len);
			else
			break;
		}
	CloseHandle(seedf);
    }
}

void write_random_seed(void *data, int len)
{
    HANDLE seedf = access_random_seed(OPEN_W);

    if (seedf != INVALID_HANDLE_VALUE) {
	DWORD lenwritten;

	WriteFile(seedf, data, len, &lenwritten, NULL);
	CloseHandle(seedf);
    }
}


/*
 * Internal function supporting the jump list registry code. All the
 * functions to add, remove and read the list have substantially
 * similar content, so this is a generalisation of all of them which
 * transforms the list in the registry by prepending 'add' (if
 * non-null), removing 'rem' from what's left (if non-null), and
 * returning the resulting concatenated list of strings in 'out' (if
 * non-null).
 */

/*
 * JK: rewritten to store jumplist to one file
 * configurable via putty.conf
*/
static int transform_jumplist_registry
    (const char *add, const char *rem, char **out)
{
<<<<<<< HEAD
	int ret;
	char *fileCont = NULL;
	DWORD fileSize;
	HANDLE hFile;
	DWORD bytesRW;
    DWORD value_length = 0;
=======
    int ret;
    HKEY pjumplist_key;
    DWORD type;
    DWORD value_length;
>>>>>>> 1d733808
    char *old_value, *new_value;
    char *piterator_old, *piterator_new;
	void *psettings_tmp;
	int new_value_size = 0;

	
	if (*jumplistpath == '\0') {
		loadPath();
	}
	
	hFile = CreateFile(jumplistpath,GENERIC_READ,FILE_SHARE_READ,NULL,OPEN_EXISTING,FILE_ATTRIBUTE_NORMAL,NULL);
	if (hFile == INVALID_HANDLE_VALUE)
	{
		/* JK: there is a no jumplist, so check if user requested it */
		if (jumplistpath[0] != ':'){
			hFile = CreateFile(jumplistpath,GENERIC_READ,FILE_SHARE_READ,NULL,OPEN_ALWAYS,FILE_ATTRIBUTE_NORMAL,NULL);
			if (hFile == INVALID_HANDLE_VALUE) {
				errorShow("Unable to create jumplist file", jumplistpath);
				return JUMPLISTREG_ERROR_KEYOPENCREATE_FAILURE;
			}
		} else {
			return JUMPLISTREG_ERROR_KEYOPENCREATE_FAILURE;
		}
	}

	fileSize = GetFileSize(hFile, NULL);
	fileCont = snewn(fileSize+16, char);

	if (!ReadFile(hFile, fileCont, fileSize, &bytesRW, NULL))
	{
		errorShow("Unable to load jumplist file", jumplistpath);
		sfree(fileCont);
		return JUMPLISTREG_ERROR_KEYOPENCREATE_FAILURE;
	}
	CloseHandle(hFile);

	/* JK: parse jump list file, items separated by \0 */
	/* if data does not end in \0\0 -> corruptted or empty data -> start with empty data */
	if (*(fileCont+fileSize-1) != '\0' || *(fileCont+fileSize-2) != '\0'){
		*(fileCont) = '\0';
		*(fileCont+1) = '\0';
	}

	old_value = fileCont;
	new_value_size = fileSize + (add ? strlen(add) + 1 : 0) + 2;
	new_value = snewn(new_value_size, char);

	/* Walk through the existing list and construct the new list of saved sessions. */
    piterator_new = new_value;
    piterator_old = old_value;

<<<<<<< HEAD
    /* First add the new item to the beginning of the list. */
    if (add) {
        strcpy(piterator_new, add);
        piterator_new += strlen(piterator_new) + 1;
		value_length += strlen(add) + 1;
    }
    /* Now add the existing list, taking care to leave out the removed item, if it was already in the existing list. */
    while (*piterator_old != '\0') {

        if (!rem || strcmp(piterator_old, rem) != 0) {
            /* Check if this is a valid session, otherwise don't add. */
            psettings_tmp = open_settings_r(piterator_old);
            if (psettings_tmp != NULL) {
                close_settings_r(psettings_tmp);
 				strcpy(piterator_new, piterator_old);
                piterator_new += strlen(piterator_old) + 1;
				value_length += strlen(piterator_old) + 1;
=======
    /*
     * Modify the list, if we're modifying.
     */
    if (add || rem) {
        /* Walk through the existing list and construct the new list of
         * saved sessions. */
        new_value = snewn(value_length + (add ? strlen(add) + 1 : 0), char);
        piterator_new = new_value;
        piterator_old = old_value;

        /* First add the new item to the beginning of the list. */
        if (add) {
            strcpy(piterator_new, add);
            piterator_new += strlen(piterator_new) + 1;
        }
        /* Now add the existing list, taking care to leave out the removed
         * item, if it was already in the existing list. */
        while (*piterator_old != '\0') {
            if (!rem || strcmp(piterator_old, rem) != 0) {
                /* Check if this is a valid session, otherwise don't add. */
                settings_r *psettings_tmp = open_settings_r(piterator_old);
                if (psettings_tmp != NULL) {
                    close_settings_r(psettings_tmp);
                    strcpy(piterator_new, piterator_old);
                    piterator_new += strlen(piterator_new) + 1;
                }
>>>>>>> 1d733808
            }
        }
        piterator_old += strlen(piterator_old) + 1;
    }
    *piterator_new = '\0';
	value_length++;
    ++piterator_new;
   
	hFile = CreateFile(jumplistpath , GENERIC_WRITE,0,NULL,CREATE_ALWAYS,FILE_ATTRIBUTE_NORMAL,NULL);
	if (hFile == INVALID_HANDLE_VALUE) {
		errorShow("Unable to open file for writing", jumplistpath );
		return JUMPLISTREG_ERROR_VALUEWRITE_FAILURE;
	}
	if (! WriteFile( (HANDLE) hFile, new_value, value_length, &bytesRW, NULL)) {
		errorShow("Unable to save jumplist", jumplistpath);
		return JUMPLISTREG_ERROR_VALUEWRITE_FAILURE;
		/* JK: memory should be freed here - fixme */
	}
	CloseHandle( (HANDLE)hFile );

	sfree(fileCont);

    /*
     * Either return or free the result.
     */
	ret = ERROR_SUCCESS;	// JK: ret is used only in original registry mode
	if (out && ret == ERROR_SUCCESS)
        *out = new_value;
	else
		sfree(new_value);

	
    if (ret != ERROR_SUCCESS) {
        return JUMPLISTREG_ERROR_VALUEWRITE_FAILURE;
    } else {
        return JUMPLISTREG_OK;
    }
}

/* Adds a new entry to the jumplist entries in the registry. */
int add_to_jumplist_registry(const char *item)
{
    return transform_jumplist_registry(item, item, NULL);
}

/* Removes an item from the jumplist entries in the registry. */
int remove_from_jumplist_registry(const char *item)
{
    return transform_jumplist_registry(NULL, item, NULL);
}

/* Returns the jumplist entries from the registry. Caller must free
 * the returned pointer. */
char *get_jumplist_registry_entries (void)
{
    char *list_value;

    if (transform_jumplist_registry(NULL,NULL,&list_value) != JUMPLISTREG_OK) {
		list_value = snewn(2, char);
        *list_value = '\0';
        *(list_value + 1) = '\0';
    }
    return list_value;
}


/*
 * Recursively delete a registry key and everything under it.
 */
static void registry_recursive_remove(HKEY key)
{
    DWORD i;
    char name[MAX_PATH + 1];
    HKEY subkey;

    i = 0;
    while (RegEnumKey(key, i, name, sizeof(name)) == ERROR_SUCCESS) {
	if (RegOpenKey(key, name, &subkey) == ERROR_SUCCESS) {
	    registry_recursive_remove(subkey);
	    RegCloseKey(subkey);
	}
	RegDeleteKey(key, name);
    }
}

void cleanup_all(void)
{
    HKEY key;
    int ret;
    char name[MAX_PATH + 1];

    /* ------------------------------------------------------------
     * Wipe out the random seed file, in all of its possible
     * locations.
     */
    access_random_seed(DEL);

    /* ------------------------------------------------------------
     * Destroy all registry information associated with PuTTY.
     */

	/* ------------------------------------------------------------
     * Ask Windows to delete any jump list information associated
     * with this installation of PuTTY.
     */
    clear_jumplist();

    /* ------------------------------------------------------------

    /*
     * Open the main PuTTY registry key and remove everything in it.
     */
    if (RegOpenKey(HKEY_CURRENT_USER, PUTTY_REG_POS, &key) ==
	ERROR_SUCCESS) {
	registry_recursive_remove(key);
	RegCloseKey(key);
    }
    /*
     * Now open the parent key and remove the PuTTY main key. Once
     * we've done that, see if the parent key has any other
     * children.
     */
    if (RegOpenKey(HKEY_CURRENT_USER, PUTTY_REG_PARENT,
		   &key) == ERROR_SUCCESS) {
	RegDeleteKey(key, PUTTY_REG_PARENT_CHILD);
	ret = RegEnumKey(key, 0, name, sizeof(name));
	RegCloseKey(key);
	/*
	 * If the parent key had no other children, we must delete
	 * it in its turn. That means opening the _grandparent_
	 * key.
	 */
	if (ret != ERROR_SUCCESS) {
	    if (RegOpenKey(HKEY_CURRENT_USER, PUTTY_REG_GPARENT,
			   &key) == ERROR_SUCCESS) {
		RegDeleteKey(key, PUTTY_REG_GPARENT_CHILD);
		RegCloseKey(key);
	    }
	}
    }
    /*
     * Now we're done.
     */
}<|MERGE_RESOLUTION|>--- conflicted
+++ resolved
@@ -4,7 +4,7 @@
  */
 
 /*
-* JK: disk config 0.6.1 from 13. 9. 2013
+ * JK: disk config 0.13 from 28. 4. 2019
  *
  * rewritten for storing information primary to disk
  * reasonable error handling and reporting except for
@@ -16,7 +16,6 @@
 #include <stdio.h>
 #include <stdlib.h>
 #include <limits.h>
-#include <assert.h>
 #include "putty.h"
 #include "storage.h"
 
@@ -37,7 +36,6 @@
 DECL_WINDOWS_FUNCTION(static, HRESULT, SHGetFolderPathA, 
 		      (HWND, int, HANDLE, DWORD, LPSTR));
 
-<<<<<<< HEAD
 /* JK: path of settings saved in files */
 static char seedpath[2 * MAX_PATH + 10] = "\0";
 static char sesspath[2 * MAX_PATH] = "\0";
@@ -61,100 +59,49 @@
 
 /* JK: my generic function for simplyfing error reporting */
 DWORD errorShow(const char* pcErrText, const char* pcErrParam) {
-
-	HWND hwRodic;
-	DWORD erChyba;
+	HWND hwRParent;
+	DWORD errorCode;
 	char pcBuf[16];
-	char* pcHlaska;
-	if (pcErrParam != NULL)	{
-		pcHlaska = snewn(strlen(pcErrParam) + strlen(pcErrText) + 31, char);
+	char* pcMessage;
+
+	if (pcErrParam != NULL) {
+		pcMessage = snewn(strlen(pcErrParam) + strlen(pcErrText) + 31, char);
 	} else {
-		pcHlaska = snewn(strlen(pcErrText) + 31, char);
-	}
-
-	
-	erChyba = GetLastError();		
-	ltoa(erChyba, pcBuf, 10);
-
-	strcpy(pcHlaska, "Error: ");
-	strcat(pcHlaska, pcErrText);
-	strcat(pcHlaska, "\n");	
+		pcMessage = snewn(strlen(pcErrText) + 31, char);
+	}
+
+	errorCode = GetLastError();		
+	ltoa(errorCode, pcBuf, 10);
+
+	strcpy(pcMessage, "Error: ");
+	strcat(pcMessage, pcErrText);
+	strcat(pcMessage, "\n");	
 
 	if (pcErrParam) {
-		strcat(pcHlaska, pcErrParam);
-		strcat(pcHlaska, "\n");
-	}
-    strcat(pcHlaska, "Error code: ");
-	strcat(pcHlaska, pcBuf);
-
-    /* JK: get parent-window and show */
-    hwRodic = GetActiveWindow();
-    if (hwRodic != NULL) { hwRodic = GetLastActivePopup(hwRodic);}
-  
-	if (MessageBox(hwRodic, pcHlaska, "Error", MB_OK|MB_APPLMODAL|MB_ICONEXCLAMATION) == 0) {
-        /* JK: this is really bad -> just ignore */
-        return 0;
-    }
-
-	sfree(pcHlaska);
-	return erChyba;
+		strcat(pcMessage, pcErrParam);
+		strcat(pcMessage, "\n");
+	}
+	strcat(pcMessage, "Error code: ");
+	strcat(pcMessage, pcBuf);
+
+	/* JK: get parent-window and show */
+	hwRParent = GetActiveWindow();
+	if (hwRParent != NULL) { hwRParent = GetLastActivePopup(hwRParent);}
+
+	if (MessageBox(hwRParent, pcMessage, "Error", MB_OK|MB_APPLMODAL|MB_ICONEXCLAMATION) == 0) {
+		/* JK: this is really bad -> just ignore */
+		return 0;
+	}
+
+	sfree(pcMessage);
+	return errorCode;
 };
 
-static void mungestr(const char *in, char *out, const boolean registry)
-{
-    int candot = 0;
-
-	while (*in) {
-		if (registry && (*in == ' ' || *in == '\\' || *in == '*' || *in == '?' ||
-			*in == '%' || *in < ' ' || *in > '~' || (*in == '.'
-			&& !candot))) {
-			*out++ = '%';
-			*out++ = hex[((unsigned char)*in) >> 4];
-			*out++ = hex[((unsigned char)*in) & 15];
-		}
-		else if (*in == '<' || *in == '>' || *in == ':' || *in == '"' ||
-			*in == '/' || *in == '\\' || *in == '|' || *in == '?' || *in == '*') {
-			*out++ = '%';
-			*out++ = hex[((unsigned char)*in) >> 4];
-			*out++ = hex[((unsigned char)*in) & 15];
-		}
-		else {
-			*out++ = *in;
-		}
-	in++;
-	candot = 1;
-    }
-    *out = '\0';
-    return;
-}
-
-static void unmungestr(const char *in, char *out, int outlen)
-{
-    while (*in) {
-	if (*in == '%' && in[1] && in[2]) {
-	    int i, j;
-
-	    i = in[1] - '0';
-	    i -= (i > 9 ? 7 : 0);
-	    j = in[2] - '0';
-	    j -= (j > 9 ? 7 : 0);
-
-	    *out++ = (i << 4) + j;
-	    if (!--outlen)
-		return;
-	    in += 3;
-	} else {
-	    *out++ = *in++;
-	    if (!--outlen)
-		return;
-	}
-    }
-    *out = '\0';
-    return;
-}
 
 /* JK: pack string for use as filename - pack < > : " / \ | */
 static void packstr(const char *in, char *out) {
+	const char hex[16] = "0123456789ABCDEF";
+
     while (*in) {
 		if (*in == '<' || *in == '>' || *in == ':' || *in == '"' ||
 	    *in == '/' || *in == '|') {
@@ -168,6 +115,7 @@
     *out = '\0';
     return;
 }
+
 /*
  * JK: create directory if specified as dir1\dir2\dir3 and dir1|2 doesn't exists
  * handle if part of path already exists
@@ -411,90 +359,62 @@
 	return 1;
 }
 
-void *open_settings_w(const char *sessionname, char **errmsg)
+struct settings_w {
+    struct setPack* sp;
+};
+
+settings_w *open_settings_w(const char *sessionname, char **errmsg)
 {
     char *p;
+	strbuf* sb;
 	struct setPack* sp;
-=======
-struct settings_w {
-    HKEY sesskey;
-};
-
-settings_w *open_settings_w(const char *sessionname, char **errmsg)
-{
-    HKEY subkey1, sesskey;
-    int ret;
-    strbuf *sb;
-
->>>>>>> 1d733808
     *errmsg = NULL;
 
 	if (!sessionname || !*sessionname) {
 		sessionname = "Default Settings";
 	}
 
-	boolean registry = FALSE;
+	bool registry = false;
 
 	/* JK: if sessionname contains [registry] -> cut it off */
 	if ( *(sessionname+strlen(sessionname)-1) == ']') {
 		p = strrchr(sessionname, '[');
 		*(p-1) = '\0';
-		registry = TRUE;
-	}
-
-<<<<<<< HEAD
-    p = snewn(3 * strlen(sessionname) + 1, char);
-    mungestr(sessionname, p, registry);
+
+		registry = true;
+	}
+
+	sb = strbuf_new();
+	escape_registry_key(sessionname, sb, registry);
 
 	sp = snew( struct setPack );
 	sp->fromFile = 0;
 	sp->handle = NULL;
 
 	/* JK: secure pack for filename */
-	sp->fileBuf = snewn(3 * strlen(p) + 1 + 16, char);
-    packstr(p, sp->fileBuf);
+	sp->fileBuf = snewn(3 * strlen(sb->s) + 1 + 16, char);
+    packstr(sb->s, sp->fileBuf);
 	strcat(sp->fileBuf, sessionsuffix);
-	sfree(p);
-
-	return sp;
-=======
-    sb = strbuf_new();
-    escape_registry_key(sessionname, sb);
-
-    ret = RegCreateKey(HKEY_CURRENT_USER, puttystr, &subkey1);
-    if (ret != ERROR_SUCCESS) {
 	strbuf_free(sb);
-        *errmsg = dupprintf("Unable to create registry key\n"
-                            "HKEY_CURRENT_USER\\%s", puttystr);
-	return NULL;
-    }
-    ret = RegCreateKey(subkey1, sb->s, &sesskey);
-    RegCloseKey(subkey1);
-    if (ret != ERROR_SUCCESS) {
-        *errmsg = dupprintf("Unable to create registry key\n"
-                            "HKEY_CURRENT_USER\\%s\\%s", puttystr, sb->s);
-	strbuf_free(sb);
-	return NULL;
-    }
-    strbuf_free(sb);
-
-    settings_w *toret = snew(settings_w);
-    toret->sesskey = sesskey;
+
+	settings_w *toret = snew(settings_w);
+    toret->sp = sp;
     return toret;
->>>>>>> 1d733808
 }
 
 void write_setting_s(settings_w *handle, const char *key, const char *value)
 {
-<<<<<<< HEAD
 	struct setItem *st;
+	struct setPack* sp;
 
 	if (handle) {
+		sp = handle->sp; 
+
 		/* JK: counting max lenght of keys/values */
-		((struct setPack*) handle)->fromFile = max(((struct setPack*) handle)->fromFile, strlen(key)+1);
-		((struct setPack*) handle)->fromFile = max(((struct setPack*) handle)->fromFile, strlen(value)+1);
-
-		st = ((struct setPack*) handle)->handle;
+		sp->fromFile = max(sp->fromFile, strlen(key)+1);
+		sp->fromFile = max(sp->fromFile, strlen(value)+1);
+
+		st = sp->handle;
 		while (st) {
 			if ( strcmp(st->key, key) == 0) {
 				/* this key already set -> reset */
@@ -511,26 +431,23 @@
 		strcpy(st->key, key);
 		st->value = snewn( strlen(value)+1, char);
 		strcpy(st->value, value);
-		st->next = ((struct setPack*) handle)->handle;
-		((struct setPack*) handle)->handle = st;
-	}
-=======
-    if (handle)
-        RegSetValueEx(handle->sesskey, key, 0, REG_SZ, (CONST BYTE *)value,
-		      1 + strlen(value));
->>>>>>> 1d733808
+		st->next = sp->handle;
+		sp->handle = st;
+	}
 }
 
 void write_setting_i(settings_w *handle, const char *key, int value)
 {
-<<<<<<< HEAD
 	struct setItem *st;
+	struct setPack* sp;
 
 	if (handle) {
+		sp = handle->sp;
+
 		/* JK: counting max lenght of keys/values */
-		((struct setPack*) handle)->fromFile = max(((struct setPack*) handle)->fromFile, strlen(key)+1);
-
-		st = ((struct setPack*) handle)->handle;
+		sp->fromFile = max(sp->fromFile, strlen(key) + 1);
+
+		st = sp->handle;
 		while (st) {
 			if ( strcmp(st->key, key) == 0) {
 				/* this key already set -> reset */
@@ -547,19 +464,13 @@
 		strcpy(st->key, key);
 		st->value = snewn(16, char);
 		itoa(value, st->value, 10);
-		st->next = ((struct setPack*) handle)->handle;
-		((struct setPack*) handle)->handle = st;
-	}
-=======
-    if (handle)
-        RegSetValueEx(handle->sesskey, key, 0, REG_DWORD,
-		      (CONST BYTE *) &value, sizeof(value));
->>>>>>> 1d733808
+		st->next = sp->handle;
+		sp->handle = st;
+	}
 }
 
 void close_settings_w(settings_w *handle)
 {
-<<<<<<< HEAD
 	HANDLE hFile;
 	DWORD written;
 	WIN32_FIND_DATA FindFile;
@@ -580,27 +491,33 @@
 	GetCurrentDirectory( (MAX_PATH*2), oldpath);
 	SetCurrentDirectory(sesspath);
 
-	hFile = CreateFile( ((struct setPack*) handle)->fileBuf, GENERIC_WRITE,0,NULL,CREATE_ALWAYS,FILE_ATTRIBUTE_NORMAL,NULL);
+	hFile = CreateFile(handle->sp->fileBuf, GENERIC_WRITE,0,NULL,CREATE_ALWAYS,FILE_ATTRIBUTE_NORMAL,NULL);
 	if (hFile == INVALID_HANDLE_VALUE) {
-		errorShow("Unable to open file for writing", ((struct setPack*) handle)->fileBuf );
+		errorShow("Unable to open file for writing", handle->sp->fileBuf );
 		return;
 	}
 
 	/* JK: allocate enough memory for all keys/values */
-	p = snewn( max( 3* ((struct setPack*) handle)->fromFile ,16), char);
+	/* p = snewn( max( 3* handle->sp->fromFile ,16), char); no longer need because of strbuf. */
 
 	/* JK: process linked list */
-	st1 = ((struct setPack*) handle)->handle;
+	st1 = handle->sp->handle;
 	writeok = 1;
 
 	while (st1) {
-		mungestr(st1->key, p, TRUE);
-		writeok = writeok && WriteFile( (HANDLE) hFile, p, strlen(p), &written, NULL);
-		writeok = writeok && WriteFile( (HANDLE) hFile, "\\", 1, &written, NULL);
-
-		mungestr(st1->value, p, TRUE);
-		writeok = writeok && WriteFile( (HANDLE) hFile, p, strlen(p), &written, NULL);
-		writeok = writeok && WriteFile( (HANDLE) hFile, "\\\n", 2, &written, NULL);
+		strbuf* sb = strbuf_new();
+		escape_registry_key(st1->key, sb, true);
+		p = strbuf_to_str(sb);
+		writeok = writeok && WriteFile( hFile, p, strlen(p), &written, NULL);
+		writeok = writeok && WriteFile( hFile, "\\", 1, &written, NULL);
+		sfree(p);
+
+		sb = strbuf_new();
+		escape_registry_key(st1->value, sb, true);
+		p = strbuf_to_str(sb);
+		writeok = writeok && WriteFile( hFile, p, strlen(p), &written, NULL);
+		writeok = writeok && WriteFile( hFile, "\\\n", 2, &written, NULL);
+		sfree(p);
 
 		if (!writeok) {
 			errorShow("Unable to save settings", st1->key);
@@ -615,26 +532,19 @@
 		st1 = st2;
 	}
 
-	sfree(((struct setPack*) handle)->fileBuf);
+	sfree(handle->sp->fileBuf);
 	CloseHandle( (HANDLE)hFile );
 	SetCurrentDirectory(oldpath);
 }
 
+struct settings_r {
+	struct setPack* sp;
+};
+
 /* JK: Ahead declaration for logical order of functions open_settings_r_inner, open_settings_r */
-void *open_settings_r_inner(const char *sessionname);
-
-void *open_settings_r(const char *sessionname)
-=======
-    RegCloseKey(handle->sesskey);
-    sfree(handle);
-}
-
-struct settings_r {
-    HKEY sesskey;
-};
+settings_r *open_settings_r_inner(const char *sessionname);
 
 settings_r *open_settings_r(const char *sessionname)
->>>>>>> 1d733808
 {
 	void *p = open_settings_r_inner(sessionname);
 	char *ses;
@@ -645,20 +555,25 @@
 		strcat(ses, " [registry]");
 		p = open_settings_r_inner(ses);
 	}
-	return p;
-}
-
-void *open_settings_r_inner(const char *sessionname)
+	if (p == NULL)
+		return NULL;
+
+	settings_r* toret = snew(settings_r);
+	toret->sp = p;
+	return toret;
+}
+
+settings_r *open_settings_r_inner(const char *sessionname)
 {
     HKEY subkey1, sesskey;
-<<<<<<< HEAD
     char *p;
 	char *p2;
+	strbuf* sb;
 	char *ses;
 	char *fileCont;
 	DWORD fileSize;
 	DWORD bytesRead;
-	HANDLE hFile;
+	HANDLE hFile = INVALID_HANDLE_VALUE;
 	struct setPack* sp;
 	struct setItem *st1, *st2;
 
@@ -667,39 +582,25 @@
 	if (!sessionname || !*sessionname) {
 		sessionname = "Default Settings";
 	}
-=======
-    strbuf *sb;
->>>>>>> 1d733808
 
 	/* JK: in the first call of this function we initialize path variables */
 	if (*sesspath == '\0') {
 		loadPath();
 	}
 
-<<<<<<< HEAD
 	/* JK: if sessionname contains [registry] -> cut it off in another buffer */
-	if (strcmp("[registry]", sessionname+strlen(sessionname)-strlen("[registry]")) == 0) {
+	if ( *(sessionname+strlen(sessionname)-1) == ']') {
 		ses = snewn(strlen(sessionname)+1, char);
 		strcpy(ses, sessionname);
 
 		p = strrchr(ses, '[');
 		*(p-1) = '\0';
 
-		p = snewn(3 * strlen(ses) + 1, char);
-		mungestr(ses, p, TRUE);
+		sb = strbuf_new();
+		escape_registry_key(ses, sb, true);	/* do not free sb to be used at the end of function */
 		sfree(ses);
 
 		sp->fromFile = 0;
-=======
-    sb = strbuf_new();
-    escape_registry_key(sessionname, sb);
-
-    if (RegOpenKey(HKEY_CURRENT_USER, puttystr, &subkey1) != ERROR_SUCCESS) {
-	sesskey = NULL;
-    } else {
-	if (RegOpenKey(subkey1, sb->s, &sesskey) != ERROR_SUCCESS) {
-	    sesskey = NULL;
->>>>>>> 1d733808
 	}
 	else if (INVALID_HANDLE_VALUE != (hFile = CreateFile(sessionname, GENERIC_READ,FILE_SHARE_READ,NULL,OPEN_EXISTING,FILE_ATTRIBUTE_NORMAL,NULL))) {
 		/* JK: 6.3.2009 - 0.3.5 - for running putty for session files */
@@ -708,15 +609,14 @@
 		sp->fromFile = 1;
 	}
 	else {
-		p2 = snewn(3 * strlen(sessionname) + 1 + 16, char);
-		mungestr(sessionname, p2, FALSE);
-
-<<<<<<< HEAD
+		sb = strbuf_new();
+		escape_registry_key(sessionname, sb, false);
+
 		/* JK: secure pack for filename */
-		p = snewn(3 * strlen(p2) + 1 + 16, char);
-		packstr(p2, p);
+		p = snewn(3 * strlen(sb->s) + 1 + 16, char);
+		packstr(sb->s, p);
 		strcat(p, sessionsuffix);
-		sfree(p2);
+		strbuf_free(sb);
 
 		sp->fromFile = 1;
 	}
@@ -725,34 +625,34 @@
 	/* 8.1.2007 - 0.1.6 try to load them from file if exists - nasty code duplication */
 	if (!strcmp(sessionname, "Default Settings")) {
 		GetCurrentDirectory( (MAX_PATH*2), oldpath);
+		if (INVALID_HANDLE_VALUE != hFile) {
+			CloseHandle(hFile);
+			hFile = INVALID_HANDLE_VALUE;
+		}
 		if (SetCurrentDirectory(sesspath)) {
 			hFile = CreateFile(p, GENERIC_READ,FILE_SHARE_READ,NULL,OPEN_EXISTING,FILE_ATTRIBUTE_NORMAL,NULL);
-		}
-		else {
-			hFile = INVALID_HANDLE_VALUE;
 		}
 		SetCurrentDirectory(oldpath);
 		
 		if (hFile == INVALID_HANDLE_VALUE) {
+			sb = strbuf_new();
+			escape_registry_key(sessionname, sb, false);
 			sp->fromFile = 0;
 		}
 		else {
 			sp->fromFile = 1;
+			CloseHandle(hFile);
+			hFile = INVALID_HANDLE_VALUE;
 		}
 	}
 
 	if (sp->fromFile) {
-		if (hFile == INVALID_HANDLE_VALUE) {
-			/* JK: session is in file -> open dir/file */
-			GetCurrentDirectory((MAX_PATH * 2), oldpath);
-			if (SetCurrentDirectory(sesspath)) {
-				hFile = CreateFile(p, GENERIC_READ, FILE_SHARE_READ, NULL, OPEN_EXISTING, FILE_ATTRIBUTE_NORMAL, NULL);
-			}
-			else {
-				hFile = INVALID_HANDLE_VALUE;
-			}
-			SetCurrentDirectory(oldpath);
-		}
+		/* JK: session is in file -> open dir/file */
+		GetCurrentDirectory( (MAX_PATH*2), oldpath);
+		if (SetCurrentDirectory(sesspath)) {
+			hFile = CreateFile(p, GENERIC_READ,FILE_SHARE_READ,NULL,OPEN_EXISTING,FILE_ATTRIBUTE_NORMAL,NULL);
+		}
+		SetCurrentDirectory(oldpath);
 		
 		if (hFile == INVALID_HANDLE_VALUE) {
 			/* JK: some error occured -> just report and fail */
@@ -771,26 +671,20 @@
 
 		/* JK: succes -> load structure setPack from file */
 		fileSize = GetFileSize(hFile, NULL);
-		if (fileSize == INVALID_FILE_SIZE) {
-			errorShow("Unable to get size of file ", p);
-			sfree(p);
-			return NULL;
-		}
 		fileCont = snewn(fileSize+16, char);
-		if (FALSE == ReadFile(hFile, fileCont, fileSize, &bytesRead, NULL)) {
+
+		if (!ReadFile(hFile, fileCont, fileSize, &bytesRead, NULL)) {
 			errorShow("Unable to read session from file", p);
 			sfree(p);
 			return NULL;
 		}
 		sfree(p);
-		CloseHandle(hFile);
-
-		p = fileCont;
 
 		st1 = snew( struct setItem );
-		//sp->fromFile = 1;
+		sp->fromFile = 1;
 		sp->handle = st1;
 		
+		p = fileCont;
 		sp->fileBuf = fileCont; /* JK: remeber for memory freeing */
 
 		/* JK: parse file in format:
@@ -804,11 +698,13 @@
 			*p = '\0';
 			++p;
 			st1->value = p;
+
 			while (++p) {
 				if (*p == '\n' || *p == '\r' || *p == 0) {
 					if (p[-1] == '\\') {
 						p[-1] = '\0';
-					} else {
+					}
+					else {
 						*p = '\0';
 					}
 					break;
@@ -819,7 +715,7 @@
 			do {
 				p++;
 			} while (*p == '\n' || *p == '\r');
-			
+
 			st2 = snew( struct setItem );
 			st2->next = NULL;
 			st2->key = NULL;
@@ -828,7 +724,8 @@
 			st1->next = st2;
 			st1 = st2;
 		}
-
+		CloseHandle(hFile);
+		hFile = INVALID_HANDLE_VALUE;
 	}
 	else {
 		/* JK: session is in registry */
@@ -836,120 +733,95 @@
 			sesskey = NULL;
 		}
 		else {
-			if (RegOpenKey(subkey1, p, &sesskey) != ERROR_SUCCESS) {
+			if (RegOpenKey(subkey1, sb->s, &sesskey) != ERROR_SUCCESS) {
 				sesskey = NULL;
 			}
 			RegCloseKey(subkey1);
 		}
 		sp->fromFile = 0;
 		sp->handle = sesskey;
-		sfree(p);
+		strbuf_free(sb);
 	}
 
 	return sp;
-=======
-    strbuf_free(sb);
-
-    if (!sesskey)
-        return NULL;
-
-    settings_r *toret = snew(settings_r);
-    toret->sesskey = sesskey;
-    return toret;
->>>>>>> 1d733808
-}
+}
+
+
+
+
 
 char *read_setting_s(settings_r *handle, const char *key)
 {
-    DWORD type, allocsize, size = -1;
-	char *ret;
-
-    if (!handle)
-		return NULL;
-
-	if (((struct setPack*) handle)->fromFile) {
-		char *p;
-		char *p2;
-		struct setItem *st;
+    DWORD type;
+	struct setItem *st;
+	char *p;
+	char *p2;
+	char *buffer;
+	DWORD size = -1;
+
+    if (!handle) return NULL;
+
+	if (handle->sp->fromFile) {
 		
-		p = snewn(3 * strlen(key) + 1, char);
-		mungestr(key, p, TRUE);
-
-		st = ((struct setPack*) handle)->handle;
-		while (st && st->key) {
+		strbuf* sb = strbuf_new();
+		escape_registry_key(key, sb, true);
+		p = strbuf_to_str(sb);
+
+		st = handle->sp->handle;
+		while (st->key) {
 			if ( strcmp(st->key, p) == 0) {
 				size = 2 * strlen(st->value) + 1;
-				p2 = snewn(size, char);
-				ret = snewn(size, char);
-				unmungestr(st->value, p2, size);
+				buffer = snewn(size, char);
+
+				strbuf* sb = strbuf_new();
+				unescape_registry_key(st->value, sb);
+				p2 = strbuf_to_str(sb);
 
 				/* JK: at first ExpandEnvironmentStrings */
-				if (0 == ExpandEnvironmentStrings(p2, ret, size)) {
+				if (0 == ExpandEnvironmentStrings(p2, buffer, size)) {
 					/* JK: failure -> revert back - but it usually won't work, so report error to user! */
 					errorShow("Unable to ExpandEnvironmentStrings for session path", p2);
-					strncpy(p2, ret, strlen(p2));
+					strncpy(p2, buffer, strlen(p2));
 				}
 				sfree(p);
 				sfree(p2);
-				return ret;				
+				return buffer;				
 			}
 			st = st->next;
 		}
 	}
 	else {
-		handle = ((struct setPack*) handle)->handle;
-
-<<<<<<< HEAD
+		HKEY hKey = (HKEY) handle->sp->handle;
+
 		/* Find out the type and size of the data. */
-		if (RegQueryValueEx((HKEY) handle, key, 0, &type, NULL, &size) != ERROR_SUCCESS || type != REG_SZ)
+		if (RegQueryValueEx(hKey, key, 0, &type, NULL, &size) != ERROR_SUCCESS || type != REG_SZ)
 			return NULL;
 
-    	allocsize = size+1;         /* allow for an extra NUL if needed */
-		ret = snewn(allocsize, char);
-    if (RegQueryValueEx((HKEY) handle, key, 0,
-=======
-    /* Find out the type and size of the data. */
-    if (RegQueryValueEx(handle->sesskey, key, 0,
-			&type, NULL, &size) != ERROR_SUCCESS ||
-	type != REG_SZ)
-	return NULL;
-
-    allocsize = size+1;         /* allow for an extra NUL if needed */
-    ret = snewn(allocsize, char);
-    if (RegQueryValueEx(handle->sesskey, key, 0,
->>>>>>> 1d733808
-			&type, (BYTE *)ret, &size) != ERROR_SUCCESS ||
-	type != REG_SZ) {
-			sfree(ret);
+		buffer = snewn(size+1, char);
+		if (RegQueryValueEx(hKey, key, 0, &type, (BYTE *)buffer, &size) != ERROR_SUCCESS || type != REG_SZ) {
+			sfree(buffer);
 			return NULL;
 		}
-    assert(size < allocsize);
-    ret[size] = '\0'; /* add an extra NUL in case RegQueryValueEx
+		buffer[size] = '\0'; /* add an extra NUL in case RegQueryValueEx
                        * didn't supply one */
-
-		return ret;
+		return buffer;
 	}
 	/* JK: should not end here -> value not found in file */
 	return NULL;
 }
 
-<<<<<<< HEAD
-
-int read_setting_i(void *handle, const char *key, int defvalue)
-=======
+
 int read_setting_i(settings_r *handle, const char *key, int defvalue)
->>>>>>> 1d733808
 {
     DWORD type, val, size;
 	struct setItem *st;
     size = sizeof(val);
 
-<<<<<<< HEAD
 	if (!handle) return 0;	/* JK: new in 0.1.3 */
 
-	if (((struct setPack*) handle)->fromFile) {
-		st = ((struct setPack*) handle)->handle;
-		while (st && st->key) {
+	if (handle->sp->fromFile) {
+		st = handle->sp->handle;
+		while (st->key) {
 			if ( strcmp(st->key, key) == 0) {
 				return atoi(st->value);				
 			}
@@ -957,9 +829,9 @@
 		}
 	}
 	else {
-		handle = ((struct setPack*) handle)->handle;
-
-		if (!handle || RegQueryValueEx((HKEY) handle, key, 0, &type, (BYTE *) &val, &size) != ERROR_SUCCESS || size != sizeof(val) || type != REG_DWORD) {
+		HKEY hKey = (HKEY) handle->sp->handle;
+
+		if (!hKey || RegQueryValueEx(hKey, key, 0, &type, (BYTE *) &val, &size) != ERROR_SUCCESS || size != sizeof(val) || type != REG_DWORD) {
 			return defvalue;
 		}
 		else {
@@ -967,12 +839,6 @@
 		}
 	}
 	/* JK: should not end here -> value not found in file */
-=======
-    if (!handle ||
-        RegQueryValueEx(handle->sesskey, key, 0, &type,
-			(BYTE *) &val, &size) != ERROR_SUCCESS ||
-	size != sizeof(val) || type != REG_DWORD)
->>>>>>> 1d733808
 	return defvalue;
 }
 
@@ -1016,8 +882,7 @@
     return ret;
 }
 
-void write_setting_fontspec(settings_w *handle,
-                            const char *name, FontSpec *font)
+void write_setting_fontspec(settings_w *handle, const char *name, FontSpec *font)
 {
     char *settingname;
 
@@ -1045,82 +910,60 @@
 	}
 }
 
-<<<<<<< HEAD
-
-void write_setting_filename(void *handle, const char *name, Filename *result)
-=======
-void write_setting_filename(settings_w *handle,
-                            const char *name, Filename *result)
->>>>>>> 1d733808
+
+void write_setting_filename(settings_w *handle, const char *name, Filename *result)
 {
     write_setting_s(handle, name, result->path);
 }
 
 void close_settings_r(settings_r *handle)
 {
-<<<<<<< HEAD
 	if (!handle) return;	/* JK: new in 0.1.3 */
 
-	if (((struct setPack*) handle)->fromFile) {
+	if (handle->sp->fromFile) {
 		struct setItem *st1, *st2;
 
-		st1 = ((struct setPack*) handle)->handle;
+		st1 = handle->sp->handle;
 		while (st1) {
 			st2 = st1->next;
 			sfree(st1);
 			st1 = st2;
 		}
-		sfree( ((struct setPack*) handle)->fileBuf );
+		sfree(handle->sp->fileBuf );
 		sfree(handle);
 	}
 	else {
-		handle = ((struct setPack*) handle)->handle;
-	    RegCloseKey((HKEY) handle);
-	}
-=======
-    if (handle) {
-        RegCloseKey(handle->sesskey);
-        sfree(handle);
-    }
->>>>>>> 1d733808
+		HKEY hKey = (HKEY) handle->sp->handle;
+	    RegCloseKey(hKey);
+		sfree(handle);
+	}
 }
 
 void del_settings(const char *sessionname)
 {
     HKEY subkey1;
-<<<<<<< HEAD
     char *p;
+	strbuf* sb;
 	char *pss;
 	char *p2;
 	char *p2ss;
-=======
-    strbuf *sb;
->>>>>>> 1d733808
 
 	/* JK: if sessionname contains [registry] -> cut it off and delete from registry */
 	if ( *(sessionname+strlen(sessionname)-1) == ']') {
 
-<<<<<<< HEAD
 		p = strrchr(sessionname, '[');
 		*(p-1) = '\0';
-=======
-    sb = strbuf_new();
-    escape_registry_key(sessionname, sb);
-    RegDeleteKey(subkey1, sb->s);
-    strbuf_free(sb);
->>>>>>> 1d733808
-
-		p = snewn(3 * strlen(sessionname) + 1, char);
-		mungestr(sessionname, p, TRUE);
-		
+
 		if (RegOpenKey(HKEY_CURRENT_USER, puttystr, &subkey1) != ERROR_SUCCESS)	return;
 
-		RegDeleteKey(subkey1, p);
+		sb = strbuf_new();
+		escape_registry_key(sessionname, sb, true);
+		RegDeleteKey(subkey1, sb->s);
+		strbuf_free(sb);
 		RegCloseKey(subkey1);
 	}
 	else {
 		/* JK: delete from file - file itself */
-
 		p = snewn(3 * strlen(sessionname) + 1, char);
 		pss = snewn(3 * (strlen(sessionname) + strlen(sessionsuffix)) + 1, char);
 		strcpy(p, sessionname);
@@ -1129,11 +972,16 @@
 		p2 = snewn(3 * strlen(p) + 1, char);
 		p2ss = snewn(3 * strlen(pss) + 1, char);
 		
-		mungestr(p, p2, TRUE);
-		strcpy(p, p2);
+		sb = strbuf_new();
+		escape_registry_key(p, sb, false);
+		strcpy(p, sb->s);
+		strbuf_free(sb);
 		packstr(p, p2);
-		mungestr(pss, p2ss, TRUE);
-		strcpy(pss, p2ss);
+
+		sb = strbuf_new();
+		escape_registry_key(pss, sb, false);
+		strcpy(pss, sb->s);
+		strbuf_free(sb);
 		packstr(pss, p2ss);
 
 		GetCurrentDirectory( (MAX_PATH*2), oldpath);
@@ -1147,11 +995,10 @@
 			}
 			SetCurrentDirectory(oldpath);
 		}
+		sfree(p);
 		sfree(p2);
 	}
-
-	sfree(p);
-
+	
 	remove_session_from_jumplist(sessionname);
 }
 
@@ -1162,12 +1009,12 @@
 	HANDLE hFile;
 };
 
+
 settings_e *enum_settings_start(void)
 {
-    settings_e *ret;
+    struct settings_e *ret;
     HKEY key;
 
-<<<<<<< HEAD
 	/* JK: in the first call of this function we can initialize path variables */
 	if (*sesspath == '\0') {
 		loadPath();
@@ -1175,7 +1022,7 @@
 	/* JK: we have path variables */
 	
 	/* JK: let's do what this function should normally do */
-	ret = snew(struct enumsettings);
+	ret = snew(struct settings_e);
 
 	if (RegOpenKey(HKEY_CURRENT_USER, puttystr, &key) != ERROR_SUCCESS) {
 		/*
@@ -1183,155 +1030,127 @@
 		 * will solve this by starting scanning dir sesspath
 		*/
 	}
-=======
-    if (RegOpenKey(HKEY_CURRENT_USER, puttystr, &key) != ERROR_SUCCESS)
-	return NULL;
-
-    ret = snew(settings_e);
-    if (ret) {
->>>>>>> 1d733808
 	ret->key = key;
 	ret->fromFile = 0;
 	ret->hFile = NULL;
 	ret->i = 0;
-
+	
     return ret;
 }
 
-bool enum_settings_next(settings_e *e, strbuf *sb)
-{
-<<<<<<< HEAD
-	struct enumsettings *e = (struct enumsettings *) handle;
+bool enum_settings_next(settings_e *handle, strbuf *sb)
+{
     WIN32_FIND_DATA FindFileData;
 	HANDLE hFile;
+	strbuf* othersb;
 	char *otherbuf;
+	char *pss;
 
 	if (!handle) return NULL;	/* JK: new in 0.1.3 */
 	
-	otherbuf = snewn( (3*buflen)+1, char); /* must be here */
-
-	if (! ((struct enumsettings *)handle)->fromFile ) {
-
-	    if (RegEnumKey(e->key, e->i++, otherbuf, 3 * buflen) == ERROR_SUCCESS) {
-			unmungestr(otherbuf, buffer, buflen);
-			strcat(buffer, " [registry]");
-			sfree(otherbuf);
-			return buffer;
-		}
-		else {
-			/* JK: registry scanning done, starting scanning directory "sessions" */
-			((struct enumsettings *)handle)->fromFile = 1;
-			GetCurrentDirectory( (MAX_PATH*2), oldpath);
-			if (!SetCurrentDirectory(sesspath)) {
+	if (! handle->fromFile ) {
+		size_t regbuf_size = 256;
+		char* regbuf = snewn(regbuf_size, char);
+		bool success;
+
+		while (1) {
+			DWORD retd = RegEnumKey(handle->key, handle->i++, regbuf, regbuf_size);
+			if (retd != ERROR_MORE_DATA) {
+				success = (retd == ERROR_SUCCESS);
+				break;
+			}
+			sgrowarray(regbuf, regbuf_size, regbuf_size);
+		}
+
+		if (success) {
+			unescape_registry_key(regbuf, sb);
+			sfree(regbuf);
+			strbuf_catf(sb, " [registry]");
+			return true;
+		}
+		sfree(regbuf);
+
+		/* JK: registry scanning done, starting scanning directory "sessions" */
+		handle->fromFile = 1;
+		GetCurrentDirectory( (MAX_PATH*2), oldpath);
+		if (!SetCurrentDirectory(sesspath)) {
+			return NULL;
+		}
+		hFile = FindFirstFile("*", &FindFileData);
+
+		if (hFile == INVALID_HANDLE_VALUE) {
+			return NULL;
+		}
+		handle->hFile = hFile;
+		/* JK: we assume here that first found file will be "." which we ignore so we can call FindNextFile immediately */
+		while (FindNextFile(hFile,&FindFileData)) {
+			if ((FindFileData.dwFileAttributes & FILE_ATTRIBUTE_DIRECTORY) == FILE_ATTRIBUTE_DIRECTORY) {
+				/* JK: skip directories ("." and ".." too) */
+				continue;
+			}
+
+			othersb = strbuf_new();
+			unescape_registry_key(FindFileData.cFileName, othersb);
+			otherbuf = strbuf_to_str(othersb);
+			
+			/* JK: verify and possibly cut off sessionsuffix */
+			pss = otherbuf + strlen(otherbuf) - strlen(sessionsuffix);
+			if (strncmp(pss, sessionsuffix, strlen(sessionsuffix)) == 0) {
+				*pss = '\0';
+				strbuf_catf(sb, otherbuf);
 				sfree(otherbuf);
-				return NULL;
-			}
-			hFile = FindFirstFile("*", &FindFileData);
-
-			/* JK: skip directories ("." and ".." too) */
-			while ( (FindFileData.dwFileAttributes & FILE_ATTRIBUTE_DIRECTORY) == FILE_ATTRIBUTE_DIRECTORY) {
-				if (!FindNextFile(hFile,&FindFileData)) {
-					sfree(otherbuf);
-					return NULL;
-				}
-			}
-			/* JK: a file found */
-			if (hFile != INVALID_HANDLE_VALUE) {
-				((struct enumsettings *)handle)->hFile = hFile;
-				unmungestr(FindFileData.cFileName, buffer, buflen);
+				return true;
+			}
+		}
+		/* JK: not a single file found -> give up */
+		return false;
+	}
+	else if ( handle->fromFile ) {
+		while (FindNextFile(handle->hFile,&FindFileData)) {
+
+			othersb = strbuf_new();
+			unescape_registry_key(FindFileData.cFileName, othersb);
+			otherbuf = strbuf_to_str(othersb);
+
+			/* JK: verify and possibly cut off sessionsuffix */
+			pss = otherbuf + strlen(otherbuf) - strlen(sessionsuffix);
+			if (strncmp(pss, sessionsuffix, strlen(sessionsuffix)) == 0) {
+				*pss = '\0';
+				strbuf_catf(sb, otherbuf);
 				sfree(otherbuf);
-				/* JK: cut off sessionsuffix */
-				otherbuf = buffer + strlen(buffer) - strlen(sessionsuffix);
-				if (strncmp(otherbuf, sessionsuffix, strlen(sessionsuffix)) == 0) {
-					*otherbuf = '\0';
-				}
-				return buffer;
-			}
-			else {
-				/* JK: not a single file found -> give up */
-				sfree(otherbuf);
-				return NULL;
-			}
-		}
-	}
-	else if ( ((struct enumsettings *)handle)->fromFile ) {
-		if (FindNextFile(((struct enumsettings *)handle)->hFile,&FindFileData)) {
-			unmungestr(FindFileData.cFileName, buffer, buflen);
-			sfree(otherbuf);
-			/* JK: cut off sessionsuffix */
-			otherbuf = buffer + strlen(buffer) - strlen(sessionsuffix);
-			if (strncmp(otherbuf, sessionsuffix, strlen(sessionsuffix)) == 0) {
-				*otherbuf = '\0';
-			}
-			return buffer;
-		}
-		else {
-			sfree(otherbuf);
-			return NULL;
-		}
+				return true;
+			}
+		}
+		return false;
 	}
 	/* JK: should not end here */
-	sfree(otherbuf);
-	return NULL;
-=======
-    size_t regbuf_size = 256;
-    char *regbuf = snewn(regbuf_size, char);
-    bool success;
-
-    while (1) {
-        DWORD retd = RegEnumKey(e->key, e->i++, regbuf, regbuf_size);
-        if (retd != ERROR_MORE_DATA) {
-            success = (retd == ERROR_SUCCESS);
-            break;
-        }
-        sgrowarray(regbuf, regbuf_size, regbuf_size);
-    }
-
-    if (success)
-        unescape_registry_key(regbuf, sb);
-
-    sfree(regbuf);
-    return success;
->>>>>>> 1d733808
-}
-
-void enum_settings_finish(settings_e *e)
-{
-<<<<<<< HEAD
-    struct enumsettings *e = (struct enumsettings *) handle;
+	return false;
+}
+
+void enum_settings_finish(settings_e *handle)
+{
 	if (!handle) return;	/* JK: new in 0.1.3 */
 
-=======
->>>>>>> 1d733808
-    RegCloseKey(e->key);
-	if (((struct enumsettings *)handle)->hFile != NULL) {
-		FindClose(((struct enumsettings *)handle)->hFile);
+    RegCloseKey(handle->key);
+	if (handle->hFile) {
+		FindClose(handle->hFile);
 	}
 	SetCurrentDirectory(oldpath);
-	sfree(e);
-}
-
-static void hostkey_regname(strbuf *sb, const char *hostname,
+	sfree(handle);
+}
+
+static void hostkey_regname(strbuf* sb, const char *hostname,
 			    int port, const char *keytype)
 {
-<<<<<<< HEAD
-    int len;
-    strcpy(buffer, keytype);
-    strcat(buffer, "@");
-    len = strlen(buffer);
-    len += sprintf(buffer + len, "%d:", port);
-    mungestr(hostname, buffer + strlen(buffer), TRUE);
-=======
-    strbuf_catf(sb, "%s@%d:", keytype, port);
-    escape_registry_key(hostname, sb);
->>>>>>> 1d733808
+	strbuf_catf(sb, "%s@%d:", keytype, port);
+	escape_registry_key(hostname, sb, true);
 }
 
 int verify_host_key(const char *hostname, int port,
 		    const char *keytype, const char *key)
 {
-    char *otherstr;
-    strbuf *regname;
+	char* otherstr;
+	strbuf* regname;
     int len;
 	HKEY rkey;
     DWORD readlen;
@@ -1346,10 +1165,9 @@
 
     len = 1 + strlen(key);
 
-<<<<<<< HEAD
     /* Now read a saved key in from the registry and see what it says. */
     otherstr = snewn(len, char);
-    regname = snewn(3 * (strlen(hostname) + strlen(keytype)) + 15, char);
+    regname = strbuf_new();
 
     hostkey_regname(regname, hostname, port, keytype);
 
@@ -1357,8 +1175,8 @@
 	GetCurrentDirectory( (MAX_PATH*2), oldpath);
 	if (SetCurrentDirectory(sshkpath)) {
 		
-		p = snewn(3 * strlen(regname) + 1 + 16, char);
-		packstr(regname, p);
+		p = snewn(3 * strlen(regname->s) + 1 + 16, char);
+		packstr(regname->s, p);
 		strcat(p, keysuffix);
 
 		hFile = CreateFile(p, GENERIC_READ,FILE_SHARE_READ,NULL,OPEN_EXISTING,FILE_ATTRIBUTE_NORMAL,NULL);
@@ -1375,7 +1193,7 @@
 
 			CloseHandle(hFile);
 			sfree(otherstr);
-			sfree(regname);
+			strbuf_free(regname);
 			sfree(p);
 
 			if (compare) { /* key is here, but different */
@@ -1397,31 +1215,12 @@
 	/* JK: directory/file not found -> try registry */
 	if (RegOpenKey(HKEY_CURRENT_USER, PUTTY_REG_POS "\\SshHostKeys", &rkey) != ERROR_SUCCESS) {
 		sfree(otherstr);
-		sfree(regname);
+		strbuf_free(regname);
 		return 1;		       /* key does not exist in registry */
 	}
 
     readlen = len;
-    ret = RegQueryValueEx(rkey, regname, NULL,
-=======
-    /*
-     * Now read a saved key in from the registry and see what it
-     * says.
-     */
-    regname = strbuf_new();
-    hostkey_regname(regname, hostname, port, keytype);
-
-    if (RegOpenKey(HKEY_CURRENT_USER, PUTTY_REG_POS "\\SshHostKeys",
-		   &rkey) != ERROR_SUCCESS) {
-        strbuf_free(regname);
-	return 1;		       /* key does not exist in registry */
-    }
-
-    readlen = len;
-    otherstr = snewn(len, char);
-    ret = RegQueryValueEx(rkey, regname->s, NULL,
->>>>>>> 1d733808
-                          &type, (BYTE *)otherstr, &readlen);
+    ret = RegQueryValueEx(rkey, regname->s, NULL, &type, (BYTE *)otherstr, &readlen);
 
     if (ret != ERROR_SUCCESS && ret != ERROR_MORE_DATA &&
 	!strcmp(keytype, "rsa")) {
@@ -1489,12 +1288,15 @@
 
     compare = strcmp(otherstr, key);
 
-<<<<<<< HEAD
 	if (ret == ERROR_MORE_DATA || (ret == ERROR_SUCCESS && type == REG_SZ && compare)) {
+		sfree(otherstr);
+		strbuf_free(regname);
 		RegCloseKey(rkey);
 		return 2;		       /* key is different in registry */
 	}
 	else if (ret != ERROR_SUCCESS || type != REG_SZ) {
+		sfree(otherstr);
+		strbuf_free(regname);
 		RegCloseKey(rkey);
 		return 1;		       /* key does not exist in registry */
 	}
@@ -1516,8 +1318,8 @@
 			GetCurrentDirectory( (MAX_PATH*2), oldpath);
 			SetCurrentDirectory(sshkpath);
 
-			p = snewn(3*strlen(regname) + 1 + 16, char);
-			packstr(regname, p);
+			p = snewn(3*strlen(regname->s) + 1 + 16, char);
+			packstr(regname->s, p);
 			strcat(p, keysuffix);
 			
 			hFile = CreateFile(p, GENERIC_WRITE, 0, NULL, CREATE_ALWAYS, FILE_ATTRIBUTE_NORMAL, NULL);
@@ -1533,6 +1335,7 @@
 				}
 				CloseHandle(hFile);
 			}
+			sfree(p);
 			SetCurrentDirectory(oldpath);
 		}
 		if (userMB == IDYES) {
@@ -1544,24 +1347,15 @@
 		/* JK: else (Cancel) -> nothing to be done right now */
 				
 		RegCloseKey(rkey);
-=======
-    sfree(otherstr);
-    strbuf_free(regname);
->>>>>>> 1d733808
 
 		sfree(otherstr);
-		sfree(regname);
+		strbuf_free(regname);
 		return 0;		       
 	}
 }
 
-<<<<<<< HEAD
-int have_ssh_host_key(const char *hostname, int port,
-                     const char *keytype)
-=======
 bool have_ssh_host_key(const char *hostname, int port,
 		      const char *keytype)
->>>>>>> 1d733808
 {
     /*
      * If we have a host key, verify_host_key will return 0 or 2.
@@ -1573,14 +1367,13 @@
 void store_host_key(const char *hostname, int port,
 		    const char *keytype, const char *key)
 {
-<<<<<<< HEAD
-    char *regname = NULL;
+	strbuf  *regname;
 	WIN32_FIND_DATA FindFile;
     HANDLE hFile = NULL;
 	char* p = NULL;
 	DWORD bytesWritten;
 
-    regname = snewn(3 * (strlen(hostname) + strlen(keytype)) + 15, char);
+	regname = strbuf_new();
     hostkey_regname(regname, hostname, port, keytype);
 
 	/* JK: save hostkey to file in dir */
@@ -1591,8 +1384,8 @@
 	GetCurrentDirectory( (MAX_PATH*2), oldpath);
 	SetCurrentDirectory(sshkpath);
 
-	p = snewn(3*strlen(regname) + 1, char);
-	packstr(regname, p);
+	p = snewn(3*strlen(regname->s) + 1, char);
+	packstr(regname->s, p);
 	strcat(p, keysuffix);
 	hFile = CreateFile(p, GENERIC_WRITE, 0, NULL, CREATE_ALWAYS, FILE_ATTRIBUTE_NORMAL, NULL);
 
@@ -1608,23 +1401,7 @@
 	SetCurrentDirectory(oldpath);
 
     sfree(p);
-	sfree(regname);
-=======
-    strbuf *regname;
-    HKEY rkey;
-
-    regname = strbuf_new();
-    hostkey_regname(regname, hostname, port, keytype);
-
-    if (RegCreateKey(HKEY_CURRENT_USER, PUTTY_REG_POS "\\SshHostKeys",
-		     &rkey) == ERROR_SUCCESS) {
-	RegSetValueEx(rkey, regname->s, 0, REG_SZ,
-                      (BYTE *)key, strlen(key) + 1);
-	RegCloseKey(rkey);
-    } /* else key does not exist in registry */
-
-    strbuf_free(regname);
->>>>>>> 1d733808
+	strbuf_free(regname);
 }
 
 /*
@@ -1659,7 +1436,7 @@
     HKEY rkey;
     DWORD type, size;
     HANDLE rethandle;
-//char seedpath[2 * MAX_PATH + 10] = "\0";
+	char seedpath_local[2 * MAX_PATH + 10] = "\0";
 
 	/* JK: settings in conf file are the most prior */
 	if (seedpath != "\0") {
@@ -1688,15 +1465,15 @@
      * First, try the location specified by the user in the
      * Registry, if any.
      */
-    size = sizeof(seedpath);
+    size = sizeof(seedpath_local);
     if (RegOpenKey(HKEY_CURRENT_USER, PUTTY_REG_POS, &rkey) == ERROR_SUCCESS) {
 		int ret = RegQueryValueEx(rkey, "RandSeedFile",
-				  0, &type, (BYTE *)seedpath, &size);
+					  0, &type, (BYTE *)seedpath_local, &size);
 		if (ret != ERROR_SUCCESS || type != REG_SZ)
-			seedpath[0] = '\0';
+			seedpath_local[0] = '\0';
 		RegCloseKey(rkey);
 
-		if (*seedpath && try_random_seed(seedpath, action, &rethandle)) {
+		if (*seedpath_local && try_random_seed(seedpath_local, action, &rethandle)) {
 			return rethandle;
 		}
     }
@@ -1714,28 +1491,22 @@
 	 * on older versions of Windows if we cared enough.
 	 * However, the invocation below requires IE5+ anyway,
 	 * so stuff that. */
-<<<<<<< HEAD
 		shell32_module = load_system32_dll("shell32.dll");
 		GET_WINDOWS_FUNCTION(shell32_module, SHGetFolderPathA);
-		tried_shgetfolderpath = TRUE;
-=======
-	shell32_module = load_system32_dll("shell32.dll");
-	GET_WINDOWS_FUNCTION(shell32_module, SHGetFolderPathA);
-	tried_shgetfolderpath = true;
->>>>>>> 1d733808
+		tried_shgetfolderpath = true;
     }
     if (p_SHGetFolderPathA) {
 		if (SUCCEEDED(p_SHGetFolderPathA(NULL, CSIDL_LOCAL_APPDATA,
-						 NULL, SHGFP_TYPE_CURRENT, seedpath))) {
-			strcat(seedpath, "\\PUTTY.RND");
-			if (try_random_seed(seedpath, action, &rethandle))
+						 NULL, SHGFP_TYPE_CURRENT, seedpath_local))) {
+			strcat(seedpath_local, "\\PUTTY.RND");
+			if (try_random_seed(seedpath_local, action, &rethandle))
 			return rethandle;
 		}
 
 		if (SUCCEEDED(p_SHGetFolderPathA(NULL, CSIDL_APPDATA,
-						 NULL, SHGFP_TYPE_CURRENT, seedpath))) {
-			strcat(seedpath, "\\PUTTY.RND");
-			if (try_random_seed(seedpath, action, &rethandle))
+						 NULL, SHGFP_TYPE_CURRENT, seedpath_local))) {
+			strcat(seedpath_local, "\\PUTTY.RND");
+			if (try_random_seed(seedpath_local, action, &rethandle))
 			return rethandle;
 		}
 	}
@@ -1747,14 +1518,14 @@
 	{	int len, ret;
 
 		len =
-			GetEnvironmentVariable("HOMEDRIVE", seedpath,
-					   sizeof(seedpath));
+			GetEnvironmentVariable("HOMEDRIVE", seedpath_local,
+					   sizeof(seedpath_local));
 		ret =
-			GetEnvironmentVariable("HOMEPATH", seedpath + len,
-					   sizeof(seedpath) - len);
+			GetEnvironmentVariable("HOMEPATH", seedpath_local + len,
+					   sizeof(seedpath_local) - len);
 		if (ret != 0) {
-			strcat(seedpath, "\\PUTTY.RND");
-			if (try_random_seed(seedpath, action, &rethandle))
+			strcat(seedpath_local, "\\PUTTY.RND");
+			if (try_random_seed(seedpath_local, action, &rethandle))
 			return rethandle;
 		}
     }
@@ -1762,9 +1533,9 @@
     /*
      * And finally, fall back to C:\WINDOWS.
      */
-    GetWindowsDirectory(seedpath, sizeof(seedpath));
-    strcat(seedpath, "\\PUTTY.RND");
-    if (try_random_seed(seedpath, action, &rethandle))
+    GetWindowsDirectory(seedpath_local, sizeof(seedpath_local));
+    strcat(seedpath_local, "\\PUTTY.RND");
+    if (try_random_seed(seedpath_local, action, &rethandle))
 	return rethandle;
 
     /*
@@ -1821,22 +1592,15 @@
 static int transform_jumplist_registry
     (const char *add, const char *rem, char **out)
 {
-<<<<<<< HEAD
 	int ret;
 	char *fileCont = NULL;
 	DWORD fileSize;
 	HANDLE hFile;
 	DWORD bytesRW;
     DWORD value_length = 0;
-=======
-    int ret;
-    HKEY pjumplist_key;
-    DWORD type;
-    DWORD value_length;
->>>>>>> 1d733808
     char *old_value, *new_value;
     char *piterator_old, *piterator_new;
-	void *psettings_tmp;
+	settings_r *psettings_tmp;
 	int new_value_size = 0;
 
 	
@@ -1885,7 +1649,6 @@
     piterator_new = new_value;
     piterator_old = old_value;
 
-<<<<<<< HEAD
     /* First add the new item to the beginning of the list. */
     if (add) {
         strcpy(piterator_new, add);
@@ -1903,34 +1666,6 @@
  				strcpy(piterator_new, piterator_old);
                 piterator_new += strlen(piterator_old) + 1;
 				value_length += strlen(piterator_old) + 1;
-=======
-    /*
-     * Modify the list, if we're modifying.
-     */
-    if (add || rem) {
-        /* Walk through the existing list and construct the new list of
-         * saved sessions. */
-        new_value = snewn(value_length + (add ? strlen(add) + 1 : 0), char);
-        piterator_new = new_value;
-        piterator_old = old_value;
-
-        /* First add the new item to the beginning of the list. */
-        if (add) {
-            strcpy(piterator_new, add);
-            piterator_new += strlen(piterator_new) + 1;
-        }
-        /* Now add the existing list, taking care to leave out the removed
-         * item, if it was already in the existing list. */
-        while (*piterator_old != '\0') {
-            if (!rem || strcmp(piterator_old, rem) != 0) {
-                /* Check if this is a valid session, otherwise don't add. */
-                settings_r *psettings_tmp = open_settings_r(piterator_old);
-                if (psettings_tmp != NULL) {
-                    close_settings_r(psettings_tmp);
-                    strcpy(piterator_new, piterator_old);
-                    piterator_new += strlen(piterator_new) + 1;
-                }
->>>>>>> 1d733808
             }
         }
         piterator_old += strlen(piterator_old) + 1;
@@ -1938,6 +1673,8 @@
     *piterator_new = '\0';
 	value_length++;
     ++piterator_new;
+
+
    
 	hFile = CreateFile(jumplistpath , GENERIC_WRITE,0,NULL,CREATE_ALWAYS,FILE_ATTRIBUTE_NORMAL,NULL);
 	if (hFile == INVALID_HANDLE_VALUE) {
@@ -1989,13 +1726,12 @@
     char *list_value;
 
     if (transform_jumplist_registry(NULL,NULL,&list_value) != JUMPLISTREG_OK) {
-		list_value = snewn(2, char);
+	list_value = snewn(2, char);
         *list_value = '\0';
         *(list_value + 1) = '\0';
     }
     return list_value;
 }
-
 
 /*
  * Recursively delete a registry key and everything under it.
@@ -2029,16 +1765,14 @@
     access_random_seed(DEL);
 
     /* ------------------------------------------------------------
-     * Destroy all registry information associated with PuTTY.
-     */
-
-	/* ------------------------------------------------------------
      * Ask Windows to delete any jump list information associated
      * with this installation of PuTTY.
      */
     clear_jumplist();
 
     /* ------------------------------------------------------------
+     * Destroy all registry information associated with PuTTY.
+     */
 
     /*
      * Open the main PuTTY registry key and remove everything in it.
