--- conflicted
+++ resolved
@@ -601,14 +601,8 @@
 	    if (!conf_launchable(conf) && !do_config()) {
 		cleanup_exit(0);
 	    }
-<<<<<<< HEAD
-	    allow_launch = TRUE;    /* allow it to be launched directly */
-	}
-	else if (*p == '&') {
-=======
             special_launchable_argument = true;
 	} else if (*p == '&') {
->>>>>>> 1d733808
 	    /*
 	     * An initial & means we've been given a command line
 	     * containing the hex value of a HANDLE for a file
