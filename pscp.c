/*
 * scp.c  -  Scp (Secure Copy) client for PuTTY.
 * Joris van Rantwijk, Simon Tatham
 *
 * This is mainly based on ssh-1.2.26/scp.c by Timo Rinne & Tatu Ylonen.
 * They, in turn, used stuff from BSD rcp.
 *
 * (SGT, 2001-09-10: Joris van Rantwijk assures me that although
 * this file as originally submitted was inspired by, and
 * _structurally_ based on, ssh-1.2.26's scp.c, there wasn't any
 * actual code duplicated, so the above comment shouldn't give rise
 * to licensing issues.)
 */

#include <stdlib.h>
#include <stdio.h>
#include <string.h>
#include <limits.h>
#include <time.h>
#include <assert.h>

#define PUTTY_DO_GLOBALS
#include "putty.h"
#include "psftp.h"
#include "ssh.h"
#include "sftp.h"
#include "storage.h"

static bool list = false;
static bool verbose = false;
static bool recursive = false;
static bool preserve = false;
static bool targetshouldbedirectory = false;
static bool statistics = true;
static int prev_stats_len = 0;
static bool scp_unsafe_mode = false;
static int errs = 0;
static bool try_scp = true;
static bool try_sftp = true;
static bool main_cmd_is_sftp = false;
static bool fallback_cmd_is_sftp = false;
static bool using_sftp = false;
static bool uploading = false;

static Backend *backend;
Conf *conf;
bool sent_eof = false;

static void source(const char *src);
static void rsource(const char *src);
static void sink(const char *targ, const char *src);

const char *const appname = "PSCP";

/*
 * The maximum amount of queued data we accept before we stop and
 * wait for the server to process some.
 */
#define MAX_SCP_BUFSIZE 16384

void ldisc_echoedit_update(Ldisc *ldisc) { }

static size_t pscp_output(Seat *, bool is_stderr, const void *, size_t);
static bool pscp_eof(Seat *);

static const SeatVtable pscp_seat_vt = {
    pscp_output,
    pscp_eof,
    filexfer_get_userpass_input,
    nullseat_notify_remote_exit,
    console_connection_fatal,
    nullseat_update_specials_menu,
    nullseat_get_ttymode,
    nullseat_set_busy_status,
    console_verify_ssh_host_key,
    console_confirm_weak_crypto_primitive,
    console_confirm_weak_cached_hostkey,
    nullseat_is_never_utf8,
    nullseat_echoedit_update,
    nullseat_get_x_display,
    nullseat_get_windowid,
    nullseat_get_window_pixel_size,
    console_stripctrl_new,
    nullseat_set_trust_status_vacuously,
};
static Seat pscp_seat[1] = {{ &pscp_seat_vt }};

static void tell_char(FILE *stream, char c)
{
    fputc(c, stream);
}

static void tell_str(FILE *stream, const char *str)
{
    unsigned int i;

    for (i = 0; i < strlen(str); ++i)
        tell_char(stream, str[i]);
}

static void abandon_stats(void)
{
    /*
     * Output a \n to stdout (which is where we've been sending
     * transfer statistics) so that the cursor will move to the next
     * line. We should do this before displaying any other kind of
     * output like an error message.
     */
    if (prev_stats_len) {
        putchar('\n');
        fflush(stdout);
        prev_stats_len = 0;
    }
}

static void tell_user(FILE *stream, const char *fmt, ...)
{
    char *str, *str2;
    va_list ap;
    va_start(ap, fmt);
    str = dupvprintf(fmt, ap);
    va_end(ap);
    str2 = dupcat(str, "\n", NULL);
    sfree(str);
    abandon_stats();
    tell_str(stream, str2);
    sfree(str2);
}

void agent_schedule_callback(void (*callback)(void *, void *, int),
                             void *callback_ctx, void *data, int len)
{
    unreachable("all PSCP agent requests should be synchronous");
}

/*
 * Receive a block of data from the SSH link. Block until all data
 * is available.
 *
 * To do this, we repeatedly call the SSH protocol module, with our
 * own pscp_output() function to catch the data that comes back. We do
 * this until we have enough data.
 */

static bufchain received_data;
static BinarySink *stderr_bs;
static size_t pscp_output(
    Seat *seat, bool is_stderr, const void *data, size_t len)
{
    /*
     * stderr data is just spouted to local stderr (optionally via a
     * sanitiser) and otherwise ignored.
     */
    if (is_stderr) {
        put_data(stderr_bs, data, len);
        return 0;
    }

    bufchain_add(&received_data, data, len);
    return 0;
}
static bool pscp_eof(Seat *seat)
{
    /*
     * We usually expect to be the party deciding when to close the
     * connection, so if we see EOF before we sent it ourselves, we
     * should panic. The exception is if we're using old-style scp and
     * downloading rather than uploading.
     */
    if ((using_sftp || uploading) && !sent_eof) {
        seat_connection_fatal(
            pscp_seat, "Received unexpected end-of-file from server");
    }
    return false;
}
static bool ssh_scp_recv(void *vbuf, size_t len)
{
    char *buf = (char *)vbuf;
    while (len > 0) {
        while (bufchain_size(&received_data) == 0) {
            if (backend_exitcode(backend) >= 0 ||
                ssh_sftp_loop_iteration() < 0)
                return false;          /* doom */
        }

        size_t got = bufchain_fetch_consume_up_to(&received_data, buf, len);
        buf += got;
        len -= got;
    }

    return true;
}

/*
 * Loop through the ssh connection and authentication process.
 */
static void ssh_scp_init(void)
{
    while (!backend_sendok(backend)) {
        if (backend_exitcode(backend) >= 0) {
            errs++;
            return;
        }
        if (ssh_sftp_loop_iteration() < 0) {
            errs++;
            return;                    /* doom */
        }
    }

    /* Work out which backend we ended up using. */
    if (!ssh_fallback_cmd(backend))
        using_sftp = main_cmd_is_sftp;
    else
        using_sftp = fallback_cmd_is_sftp;

    if (verbose) {
        if (using_sftp)
            tell_user(stderr, "Using SFTP");
        else
            tell_user(stderr, "Using SCP1");
    }
}

/*
 *  Print an error message and exit after closing the SSH link.
 */
static NORETURN void bump(const char *fmt, ...)
{
    char *str, *str2;
    va_list ap;
    va_start(ap, fmt);
    str = dupvprintf(fmt, ap);
    va_end(ap);
    str2 = dupcat(str, "\n", NULL);
    sfree(str);
    abandon_stats();
    tell_str(stderr, str2);
    sfree(str2);
    errs++;

    if (backend && backend_connected(backend)) {
        char ch;
        backend_special(backend, SS_EOF, 0);
        sent_eof = true;
        ssh_scp_recv(&ch, 1);
    }

    cleanup_exit(1);
}

/*
 * A nasty loop macro that lets me get an escape-sequence sanitised
 * version of a string for display, and free it automatically
 * afterwards.
 */
static StripCtrlChars *string_scc;
#define with_stripctrl(varname, input)                                  \
    for (char *varname = stripctrl_string(string_scc, input); varname;  \
         sfree(varname), varname = NULL)

/*
 * Wait for the reply to a single SFTP request. Parallels the same
 * function in psftp.c (but isn't centralised into sftp.c because the
 * latter module handles SFTP only and shouldn't assume that SFTP is
 * the only thing going on by calling seat_connection_fatal).
 */
struct sftp_packet *sftp_wait_for_reply(struct sftp_request *req)
{
    struct sftp_packet *pktin;
    struct sftp_request *rreq;

    sftp_register(req);
    pktin = sftp_recv();
    if (pktin == NULL) {
        seat_connection_fatal(
            pscp_seat, "did not receive SFTP response packet from server");
    }
    rreq = sftp_find_request(pktin);
    if (rreq != req) {
        seat_connection_fatal(
            pscp_seat,
            "unable to understand SFTP response packet from server: %s",
            fxp_error());
    }
    return pktin;
}

/*
 *  Open an SSH connection to user@host and execute cmd.
 */
static void do_cmd(char *host, char *user, char *cmd)
{
    const char *err;
    char *realhost;
    LogContext *logctx;

    if (host == NULL || host[0] == '\0')
        bump("Empty host name");

    /*
     * Remove a colon suffix.
     */
    host[host_strcspn(host, ":")] = '\0';

    /*
     * If we haven't loaded session details already (e.g., from -load),
     * try looking for a session called "host".
     */
    if (!loaded_session) {
<<<<<<< HEAD
	/* Try to load settings for `host' into a temporary config */
	Conf *conf2 = conf_new();
	conf_set_str(conf2, CONF_host, "");
	do_defaults(host, conf2);
	if (conf_get_str(conf2, CONF_host)[0] != '\0') {
	    /* Settings present and include hostname */
	    /* Re-load data into the real config. */
	    do_defaults(host, conf);
	} else {
	    /* Session doesn't exist or mention a hostname. */
	    /* Use `host' as a bare hostname. */
	    conf_set_str(conf, CONF_host, host);
	}

=======
        /* Try to load settings for `host' into a temporary config */
        Conf *conf2 = conf_new();
        conf_set_str(conf2, CONF_host, "");
        do_defaults(host, conf2);
        if (conf_get_str(conf2, CONF_host)[0] != '\0') {
            /* Settings present and include hostname */
            /* Re-load data into the real config. */
            do_defaults(host, conf);
        } else {
            /* Session doesn't exist or mention a hostname. */
            /* Use `host' as a bare hostname. */
            conf_set_str(conf, CONF_host, host);
        }
>>>>>>> 51461882
        conf_free(conf2);
    } else {
        /* Patch in hostname `host' to session details. */
        conf_set_str(conf, CONF_host, host);
    }

    /*
     * Force use of SSH. (If they got the protocol wrong we assume the
     * port is useless too.)
     */
    if (conf_get_int(conf, CONF_protocol) != PROT_SSH) {
        conf_set_int(conf, CONF_protocol, PROT_SSH);
        conf_set_int(conf, CONF_port, 22);
    }

    /*
     * Enact command-line overrides.
     */
    cmdline_run_saved(conf);

    /*
     * Muck about with the hostname in various ways.
     */
    {
        char *hostbuf = dupstr(conf_get_str(conf, CONF_host));
        char *host = hostbuf;
        char *p, *q;

        /*
         * Trim leading whitespace.
         */
        host += strspn(host, " \t");

        /*
         * See if host is of the form user@host, and separate out
         * the username if so.
         */
        if (host[0] != '\0') {
            char *atsign = strrchr(host, '@');
            if (atsign) {
                *atsign = '\0';
                conf_set_str(conf, CONF_username, host);
                host = atsign + 1;
            }
        }

        /*
         * Remove any remaining whitespace.
         */
        p = hostbuf;
        q = host;
        while (*q) {
            if (*q != ' ' && *q != '\t')
                *p++ = *q;
            q++;
        }
        *p = '\0';

        conf_set_str(conf, CONF_host, hostbuf);
        sfree(hostbuf);
    }

    /* Set username */
    if (user != NULL && user[0] != '\0') {
        conf_set_str(conf, CONF_username, user);
    } else if (conf_get_str(conf, CONF_username)[0] == '\0') {
        user = get_username();
        if (!user)
            bump("Empty user name");
        else {
            if (verbose)
                tell_user(stderr, "Guessing user name: %s", user);
            conf_set_str(conf, CONF_username, user);
            sfree(user);
        }
    }

    /*
     * Disable scary things which shouldn't be enabled for simple
     * things like SCP and SFTP: agent forwarding, port forwarding,
     * X forwarding.
     */
    conf_set_bool(conf, CONF_x11_forward, false);
    conf_set_bool(conf, CONF_agentfwd, false);
    conf_set_bool(conf, CONF_ssh_simple, true);
    {
        char *key;
        while ((key = conf_get_str_nthstrkey(conf, CONF_portfwd, 0)) != NULL)
            conf_del_str_str(conf, CONF_portfwd, key);
    }

    /*
     * Set up main and possibly fallback command depending on
     * options specified by user.
     * Attempt to start the SFTP subsystem as a first choice,
     * falling back to the provided scp command if that fails.
     */
    conf_set_str(conf, CONF_remote_cmd2, "");
    if (try_sftp) {
        /* First choice is SFTP subsystem. */
        main_cmd_is_sftp = true;
        conf_set_str(conf, CONF_remote_cmd, "sftp");
        conf_set_bool(conf, CONF_ssh_subsys, true);
        if (try_scp) {
            /* Fallback is to use the provided scp command. */
            fallback_cmd_is_sftp = false;
            conf_set_str(conf, CONF_remote_cmd2, cmd);
            conf_set_bool(conf, CONF_ssh_subsys2, false);
        } else {
            /* Since we're not going to try SCP, we may as well try
             * harder to find an SFTP server, since in the current
             * implementation we have a spare slot. */
            fallback_cmd_is_sftp = true;
            /* see psftp.c for full explanation of this kludge */
            conf_set_str(conf, CONF_remote_cmd2,
                         "test -x /usr/lib/sftp-server &&"
                         " exec /usr/lib/sftp-server\n"
                         "test -x /usr/local/lib/sftp-server &&"
                         " exec /usr/local/lib/sftp-server\n"
                         "exec sftp-server");
            conf_set_bool(conf, CONF_ssh_subsys2, false);
        }
    } else {
        /* Don't try SFTP at all; just try the scp command. */
        main_cmd_is_sftp = false;
        conf_set_str(conf, CONF_remote_cmd, cmd);
        conf_set_bool(conf, CONF_ssh_subsys, false);
    }
    conf_set_bool(conf, CONF_nopty, true);

    logctx = log_init(default_logpolicy, conf);

    platform_psftp_pre_conn_setup();

    err = backend_init(&ssh_backend, pscp_seat, &backend, logctx, conf,
                       conf_get_str(conf, CONF_host),
                       conf_get_int(conf, CONF_port),
                       &realhost, 0,
                       conf_get_bool(conf, CONF_tcp_keepalives));
    if (err != NULL)
        bump("ssh_init: %s", err);
    ssh_scp_init();
    if (verbose && realhost != NULL && errs == 0)
        tell_user(stderr, "Connected to %s", realhost);
    sfree(realhost);
}

/*
 *  Update statistic information about current file.
 */
static void print_stats(const char *name, uint64_t size, uint64_t done,
                        time_t start, time_t now)
{
    float ratebs;
    unsigned long eta;
    char *etastr;
    int pct;
    int len;
    int elap;

    elap = (unsigned long) difftime(now, start);

    if (now > start)
        ratebs = (float)done / elap;
    else
        ratebs = (float)done;

    if (ratebs < 1.0)
        eta = size - done;
    else
        eta = (unsigned long)((size - done) / ratebs);

    etastr = dupprintf("%02ld:%02ld:%02ld",
                       eta / 3600, (eta % 3600) / 60, eta % 60);

    pct = (int) (100.0 * done / size);

    {
        /* divide by 1024 to provide kB */
        len = printf("\r%-25.25s | %"PRIu64" kB | %5.1f kB/s | "
                     "ETA: %8s | %3d%%", name, done >> 10,
                     ratebs / 1024.0, etastr, pct);
        if (len < prev_stats_len)
            printf("%*s", prev_stats_len - len, "");
        prev_stats_len = len;

        if (done == size)
            abandon_stats();

        fflush(stdout);
    }

    free(etastr);
}

/*
 *  Find a colon in str and return a pointer to the colon.
 *  This is used to separate hostname from filename.
 */
static char *colon(char *str)
{
    /* We ignore a leading colon, since the hostname cannot be
       empty. We also ignore a colon as second character because
       of filenames like f:myfile.txt. */
    if (str[0] == '\0' || str[0] == ':' ||
        (str[0] != '[' && str[1] == ':'))
        return (NULL);
    str += host_strcspn(str, ":/\\");
    if (*str == ':')
        return (str);
    else
        return (NULL);
}

/*
 * Determine whether a string is entirely composed of dots.
 */
static bool is_dots(char *str)
{
    return str[strspn(str, ".")] == '\0';
}

/*
 *  Wait for a response from the other side.
 *  Return 0 if ok, -1 if error.
 */
static int response(void)
{
    char ch, resp, rbuf[2048];
    int p;

    if (!ssh_scp_recv(&resp, 1))
        bump("Lost connection");

    p = 0;
    switch (resp) {
      case 0:                          /* ok */
        return (0);
      default:
        rbuf[p++] = resp;
        /* fallthrough */
      case 1:                          /* error */
      case 2:                          /* fatal error */
        do {
            if (!ssh_scp_recv(&ch, 1))
                bump("Protocol error: Lost connection");
            rbuf[p++] = ch;
        } while (p < sizeof(rbuf) && ch != '\n');
        rbuf[p - 1] = '\0';
        if (resp == 1)
            tell_user(stderr, "%s", rbuf);
        else
            bump("%s", rbuf);
        errs++;
        return (-1);
    }
}

bool sftp_recvdata(char *buf, size_t len)
{
    return ssh_scp_recv(buf, len);
}
bool sftp_senddata(const char *buf, size_t len)
{
    backend_send(backend, buf, len);
    return true;
}
size_t sftp_sendbuffer(void)
{
    return backend_sendbuffer(backend);
}

/* ----------------------------------------------------------------------
 * sftp-based replacement for the hacky `pscp -ls'.
 */
void list_directory_from_sftp_warn_unsorted(void)
{
    fprintf(stderr,
            "Directory is too large to sort; writing file names unsorted\n");
}

void list_directory_from_sftp_print(struct fxp_name *name)
{
    with_stripctrl(san, name->longname)
        printf("%s\n", san);
}

void scp_sftp_listdir(const char *dirname)
{
    struct fxp_handle *dirh;
    struct fxp_names *names;
    struct sftp_packet *pktin;
    struct sftp_request *req;

    if (!fxp_init()) {
        tell_user(stderr, "unable to initialise SFTP: %s", fxp_error());
        errs++;
        return;
    }

    printf("Listing directory %s\n", dirname);

    req = fxp_opendir_send(dirname);
    pktin = sftp_wait_for_reply(req);
    dirh = fxp_opendir_recv(pktin, req);

    if (dirh == NULL) {
                tell_user(stderr, "Unable to open %s: %s\n", dirname, fxp_error());
                errs++;
    } else {
        struct list_directory_from_sftp_ctx *ctx =
            list_directory_from_sftp_new();

        while (1) {

            req = fxp_readdir_send(dirh);
            pktin = sftp_wait_for_reply(req);
            names = fxp_readdir_recv(pktin, req);

            if (names == NULL) {
                if (fxp_error_type() == SSH_FX_EOF)
                    break;
                printf("Reading directory %s: %s\n", dirname, fxp_error());
                break;
            }
            if (names->nnames == 0) {
                fxp_free_names(names);
                break;
            }

            for (size_t i = 0; i < names->nnames; i++)
                list_directory_from_sftp_feed(ctx, &names->names[i]);

            fxp_free_names(names);
        }
        req = fxp_close_send(dirh);
        pktin = sftp_wait_for_reply(req);
        fxp_close_recv(pktin, req);

        list_directory_from_sftp_finish(ctx);
        list_directory_from_sftp_free(ctx);
    }
}

/* ----------------------------------------------------------------------
 * Helper routines that contain the actual SCP protocol elements,
 * implemented both as SCP1 and SFTP.
 */

static struct scp_sftp_dirstack {
    struct scp_sftp_dirstack *next;
    struct fxp_name *names;
    int namepos, namelen;
    char *dirpath;
    char *wildcard;
    bool matched_something;     /* wildcard match set was non-empty */
} *scp_sftp_dirstack_head;
static char *scp_sftp_remotepath, *scp_sftp_currentname;
static char *scp_sftp_wildcard;
static bool scp_sftp_targetisdir, scp_sftp_donethistarget;
static bool scp_sftp_preserve, scp_sftp_recursive;
static unsigned long scp_sftp_mtime, scp_sftp_atime;
static bool scp_has_times;
static struct fxp_handle *scp_sftp_filehandle;
static struct fxp_xfer *scp_sftp_xfer;
static uint64_t scp_sftp_fileoffset;

int scp_source_setup(const char *target, bool shouldbedir)
{
    if (using_sftp) {
        /*
         * Find out whether the target filespec is in fact a
         * directory.
         */
        struct sftp_packet *pktin;
        struct sftp_request *req;
        struct fxp_attrs attrs;
        bool ret;

        if (!fxp_init()) {
            tell_user(stderr, "unable to initialise SFTP: %s", fxp_error());
            errs++;
            return 1;
        }

        req = fxp_stat_send(target);
        pktin = sftp_wait_for_reply(req);
        ret = fxp_stat_recv(pktin, req, &attrs);

        if (!ret || !(attrs.flags & SSH_FILEXFER_ATTR_PERMISSIONS))
            scp_sftp_targetisdir = false;
        else
            scp_sftp_targetisdir = (attrs.permissions & 0040000) != 0;

        if (shouldbedir && !scp_sftp_targetisdir) {
            bump("pscp: remote filespec %s: not a directory\n", target);
        }

        scp_sftp_remotepath = dupstr(target);

        scp_has_times = false;
    } else {
        (void) response();
    }
    return 0;
}

int scp_send_errmsg(char *str)
{
    if (using_sftp) {
        /* do nothing; we never need to send our errors to the server */
    } else {
        backend_send(backend, "\001", 1);/* scp protocol error prefix */
        backend_send(backend, str, strlen(str));
    }
    return 0;                          /* can't fail */
}

int scp_send_filetimes(unsigned long mtime, unsigned long atime)
{
    if (using_sftp) {
        scp_sftp_mtime = mtime;
        scp_sftp_atime = atime;
        scp_has_times = true;
        return 0;
    } else {
        char buf[80];
        sprintf(buf, "T%lu 0 %lu 0\n", mtime, atime);
        backend_send(backend, buf, strlen(buf));
        return response();
    }
}

int scp_send_filename(const char *name, uint64_t size, int permissions)
{
    if (using_sftp) {
        char *fullname;
        struct sftp_packet *pktin;
        struct sftp_request *req;
        struct fxp_attrs attrs;

        if (scp_sftp_targetisdir) {
            fullname = dupcat(scp_sftp_remotepath, "/", name, NULL);
        } else {
            fullname = dupstr(scp_sftp_remotepath);
        }

        attrs.flags = 0;
        PUT_PERMISSIONS(attrs, permissions);

        req = fxp_open_send(fullname,
                            SSH_FXF_WRITE | SSH_FXF_CREAT | SSH_FXF_TRUNC,
                            &attrs);
        pktin = sftp_wait_for_reply(req);
        scp_sftp_filehandle = fxp_open_recv(pktin, req);

        if (!scp_sftp_filehandle) {
            tell_user(stderr, "pscp: unable to open %s: %s",
                      fullname, fxp_error());
            sfree(fullname);
            errs++;
            return 1;
        }
        scp_sftp_fileoffset = 0;
        scp_sftp_xfer = xfer_upload_init(scp_sftp_filehandle,
                                         scp_sftp_fileoffset);
        sfree(fullname);
        return 0;
    } else {
        char *buf;
        if (permissions < 0)
            permissions = 0644;
        buf = dupprintf("C%04o %"PRIu64" ", (int)(permissions & 07777), size);
        backend_send(backend, buf, strlen(buf));
        sfree(buf);
        backend_send(backend, name, strlen(name));
        backend_send(backend, "\n", 1);
        return response();
    }
}

int scp_send_filedata(char *data, int len)
{
    if (using_sftp) {
        int ret;
        struct sftp_packet *pktin;

        if (!scp_sftp_filehandle) {
            return 1;
        }

        while (!xfer_upload_ready(scp_sftp_xfer)) {
            pktin = sftp_recv();
            ret = xfer_upload_gotpkt(scp_sftp_xfer, pktin);
            if (ret <= 0) {
                tell_user(stderr, "error while writing: %s", fxp_error());
                if (ret == INT_MIN)        /* pktin not even freed */
                    sfree(pktin);
                errs++;
                return 1;
            }
        }

        xfer_upload_data(scp_sftp_xfer, data, len);

        scp_sftp_fileoffset += len;
        return 0;
    } else {
        int bufsize = backend_send(backend, data, len);

        /*
         * If the network transfer is backing up - that is, the
         * remote site is not accepting data as fast as we can
         * produce it - then we must loop on network events until
         * we have space in the buffer again.
         */
        while (bufsize > MAX_SCP_BUFSIZE) {
            if (ssh_sftp_loop_iteration() < 0)
                return 1;
            bufsize = backend_sendbuffer(backend);
        }

        return 0;
    }
}

int scp_send_finish(void)
{
    if (using_sftp) {
        struct fxp_attrs attrs;
        struct sftp_packet *pktin;
        struct sftp_request *req;

        while (!xfer_done(scp_sftp_xfer)) {
            pktin = sftp_recv();
            int ret = xfer_upload_gotpkt(scp_sftp_xfer, pktin);
            if (ret <= 0) {
                tell_user(stderr, "error while writing: %s", fxp_error());
                if (ret == INT_MIN)        /* pktin not even freed */
                    sfree(pktin);
                errs++;
                return 1;
            }
        }
        xfer_cleanup(scp_sftp_xfer);

        if (!scp_sftp_filehandle) {
            return 1;
        }
        if (scp_has_times) {
            attrs.flags = SSH_FILEXFER_ATTR_ACMODTIME;
            attrs.atime = scp_sftp_atime;
            attrs.mtime = scp_sftp_mtime;
            req = fxp_fsetstat_send(scp_sftp_filehandle, attrs);
            pktin = sftp_wait_for_reply(req);
            bool ret = fxp_fsetstat_recv(pktin, req);
            if (!ret) {
                tell_user(stderr, "unable to set file times: %s", fxp_error());
                errs++;
            }
        }
        req = fxp_close_send(scp_sftp_filehandle);
        pktin = sftp_wait_for_reply(req);
        fxp_close_recv(pktin, req);
        scp_has_times = false;
        return 0;
    } else {
        backend_send(backend, "", 1);
        return response();
    }
}

char *scp_save_remotepath(void)
{
    if (using_sftp)
        return scp_sftp_remotepath;
    else
        return NULL;
}

void scp_restore_remotepath(char *data)
{
    if (using_sftp)
        scp_sftp_remotepath = data;
}

int scp_send_dirname(const char *name, int modes)
{
    if (using_sftp) {
        char *fullname;
        char const *err;
        struct fxp_attrs attrs;
        struct sftp_packet *pktin;
        struct sftp_request *req;
        bool ret;

        if (scp_sftp_targetisdir) {
            fullname = dupcat(scp_sftp_remotepath, "/", name, NULL);
        } else {
            fullname = dupstr(scp_sftp_remotepath);
        }

        /*
         * We don't worry about whether we managed to create the
         * directory, because if it exists already it's OK just to
         * use it. Instead, we will stat it afterwards, and if it
         * exists and is a directory we will assume we were either
         * successful or it didn't matter.
         */
        req = fxp_mkdir_send(fullname, NULL);
        pktin = sftp_wait_for_reply(req);
        ret = fxp_mkdir_recv(pktin, req);

        if (!ret)
            err = fxp_error();
        else
            err = "server reported no error";

        req = fxp_stat_send(fullname);
        pktin = sftp_wait_for_reply(req);
        ret = fxp_stat_recv(pktin, req, &attrs);

        if (!ret || !(attrs.flags & SSH_FILEXFER_ATTR_PERMISSIONS) ||
            !(attrs.permissions & 0040000)) {
            tell_user(stderr, "unable to create directory %s: %s",
                      fullname, err);
            sfree(fullname);
            errs++;
            return 1;
        }

        scp_sftp_remotepath = fullname;

        return 0;
    } else {
        char buf[40];
        sprintf(buf, "D%04o 0 ", modes);
        backend_send(backend, buf, strlen(buf));
        backend_send(backend, name, strlen(name));
        backend_send(backend, "\n", 1);
        return response();
    }
}

int scp_send_enddir(void)
{
    if (using_sftp) {
        sfree(scp_sftp_remotepath);
        return 0;
    } else {
        backend_send(backend, "E\n", 2);
        return response();
    }
}

/*
 * Yes, I know; I have an scp_sink_setup _and_ an scp_sink_init.
 * That's bad. The difference is that scp_sink_setup is called once
 * right at the start, whereas scp_sink_init is called to
 * initialise every level of recursion in the protocol.
 */
int scp_sink_setup(const char *source, bool preserve, bool recursive)
{
    if (using_sftp) {
        char *newsource;

        if (!fxp_init()) {
            tell_user(stderr, "unable to initialise SFTP: %s", fxp_error());
            errs++;
            return 1;
        }
        /*
         * It's possible that the source string we've been given
         * contains a wildcard. If so, we must split the directory
         * away from the wildcard itself (throwing an error if any
         * wildcardness comes before the final slash) and arrange
         * things so that a dirstack entry will be set up.
         */
        newsource = snewn(1+strlen(source), char);
        if (!wc_unescape(newsource, source)) {
            /* Yes, here we go; it's a wildcard. Bah. */
            char *dupsource, *lastpart, *dirpart, *wildcard;

            sfree(newsource);

            dupsource = dupstr(source);
            lastpart = stripslashes(dupsource, false);
            wildcard = dupstr(lastpart);
            *lastpart = '\0';
            if (*dupsource && dupsource[1]) {
                /*
                 * The remains of dupsource are at least two
                 * characters long, meaning the pathname wasn't
                 * empty or just `/'. Hence, we remove the trailing
                 * slash.
                 */
                lastpart[-1] = '\0';
            } else if (!*dupsource) {
                /*
                 * The remains of dupsource are _empty_ - the whole
                 * pathname was a wildcard. Hence we need to
                 * replace it with ".".
                 */
                sfree(dupsource);
                dupsource = dupstr(".");
            }

            /*
             * Now we have separated our string into dupsource (the
             * directory part) and wildcard. Both of these will
             * need freeing at some point. Next step is to remove
             * wildcard escapes from the directory part, throwing
             * an error if it contains a real wildcard.
             */
            dirpart = snewn(1+strlen(dupsource), char);
            if (!wc_unescape(dirpart, dupsource)) {
                tell_user(stderr, "%s: multiple-level wildcards unsupported",
                          source);
                errs++;
                sfree(dirpart);
                sfree(wildcard);
                sfree(dupsource);
                return 1;
            }

            /*
             * Now we have dirpart (unescaped, ie a valid remote
             * path), and wildcard (a wildcard). This will be
             * sufficient to arrange a dirstack entry.
             */
            scp_sftp_remotepath = dirpart;
            scp_sftp_wildcard = wildcard;
            sfree(dupsource);
        } else {
            scp_sftp_remotepath = newsource;
            scp_sftp_wildcard = NULL;
        }
        scp_sftp_preserve = preserve;
        scp_sftp_recursive = recursive;
        scp_sftp_donethistarget = false;
        scp_sftp_dirstack_head = NULL;
    }
    return 0;
}

int scp_sink_init(void)
{
    if (!using_sftp) {
        backend_send(backend, "", 1);
    }
    return 0;
}

#define SCP_SINK_FILE   1
#define SCP_SINK_DIR    2
#define SCP_SINK_ENDDIR 3
#define SCP_SINK_RETRY  4              /* not an action; just try again */
struct scp_sink_action {
    int action;                        /* FILE, DIR, ENDDIR */
    strbuf *buf;                       /* will need freeing after use */
    char *name;                        /* filename or dirname (not ENDDIR) */
    long permissions;          /* access permissions (not ENDDIR) */
    uint64_t size;                     /* file size (not ENDDIR) */
    bool settime;                /* true if atime and mtime are filled */
    unsigned long atime, mtime;        /* access times for the file */
};

int scp_get_sink_action(struct scp_sink_action *act)
{
    if (using_sftp) {
        char *fname;
        bool must_free_fname;
        struct fxp_attrs attrs;
        struct sftp_packet *pktin;
        struct sftp_request *req;
        bool ret;

        if (!scp_sftp_dirstack_head) {
            if (!scp_sftp_donethistarget) {
                /*
                 * Simple case: we are only dealing with one file.
                 */
                fname = scp_sftp_remotepath;
                must_free_fname = false;
                scp_sftp_donethistarget = true;
            } else {
                /*
                 * Even simpler case: one file _which we've done_.
                 * Return 1 (finished).
                 */
                return 1;
            }
        } else {
            /*
             * We're now in the middle of stepping through a list
             * of names returned from fxp_readdir(); so let's carry
             * on.
             */
            struct scp_sftp_dirstack *head = scp_sftp_dirstack_head;
            while (head->namepos < head->namelen &&
                   (is_dots(head->names[head->namepos].filename) ||
                    (head->wildcard &&
                     !wc_match(head->wildcard,
                               head->names[head->namepos].filename))))
                head->namepos++;       /* skip . and .. */
            if (head->namepos < head->namelen) {
                head->matched_something = true;
                fname = dupcat(head->dirpath, "/",
                               head->names[head->namepos++].filename,
                               NULL);
                must_free_fname = true;
            } else {
                /*
                 * We've come to the end of the list; pop it off
                 * the stack and return an ENDDIR action (or RETRY
                 * if this was a wildcard match).
                 */
                if (head->wildcard) {
                    act->action = SCP_SINK_RETRY;
                    if (!head->matched_something) {
                        tell_user(stderr, "pscp: wildcard '%s' matched "
                                  "no files", head->wildcard);
                        errs++;
                    }
                    sfree(head->wildcard);

                } else {
                    act->action = SCP_SINK_ENDDIR;
                }

                sfree(head->dirpath);
                sfree(head->names);
                scp_sftp_dirstack_head = head->next;
                sfree(head);

                return 0;
            }
        }

        /*
         * Now we have a filename. Stat it, and see if it's a file
         * or a directory.
         */
        req = fxp_stat_send(fname);
        pktin = sftp_wait_for_reply(req);
        ret = fxp_stat_recv(pktin, req, &attrs);

        if (!ret || !(attrs.flags & SSH_FILEXFER_ATTR_PERMISSIONS)) {
            with_stripctrl(san, fname)
                tell_user(stderr, "unable to identify %s: %s", san,
                          ret ? "file type not supplied" : fxp_error());
            if (must_free_fname) sfree(fname);
            errs++;
            return 1;
        }

        if (attrs.permissions & 0040000) {
            struct scp_sftp_dirstack *newitem;
            struct fxp_handle *dirhandle;
            size_t nnames, namesize;
            struct fxp_name *ournames;
            struct fxp_names *names;

            /*
             * It's a directory. If we're not in recursive mode,
             * this merits a complaint (which is fatal if the name
             * was specified directly, but not if it was matched by
             * a wildcard).
             *
             * We skip this complaint completely if
             * scp_sftp_wildcard is set, because that's an
             * indication that we're not actually supposed to
             * _recursively_ transfer the dir, just scan it for
             * things matching the wildcard.
             */
            if (!scp_sftp_recursive && !scp_sftp_wildcard) {
                with_stripctrl(san, fname)
                    tell_user(stderr, "pscp: %s: is a directory", san);
                errs++;
                if (must_free_fname) sfree(fname);
                if (scp_sftp_dirstack_head) {
                    act->action = SCP_SINK_RETRY;
                    return 0;
                } else {
                    return 1;
                }
            }

            /*
             * Otherwise, the fun begins. We must fxp_opendir() the
             * directory, slurp the filenames into memory, return
             * SCP_SINK_DIR (unless this is a wildcard match), and
             * set targetisdir. The next time we're called, we will
             * run through the list of filenames one by one,
             * matching them against a wildcard if present.
             *
             * If targetisdir is _already_ set (meaning we're
             * already in the middle of going through another such
             * list), we must push the other (target,namelist) pair
             * on a stack.
             */
            req = fxp_opendir_send(fname);
            pktin = sftp_wait_for_reply(req);
            dirhandle = fxp_opendir_recv(pktin, req);

            if (!dirhandle) {
                with_stripctrl(san, fname)
                    tell_user(stderr, "pscp: unable to open directory %s: %s",
                              san, fxp_error());
                if (must_free_fname) sfree(fname);
                errs++;
                return 1;
            }
            nnames = namesize = 0;
            ournames = NULL;
            while (1) {
                int i;

                req = fxp_readdir_send(dirhandle);
                pktin = sftp_wait_for_reply(req);
                names = fxp_readdir_recv(pktin, req);

                if (names == NULL) {
                    if (fxp_error_type() == SSH_FX_EOF)
                        break;
                    with_stripctrl(san, fname)
                        tell_user(stderr, "pscp: reading directory %s: %s",
                                  san, fxp_error());

                    req = fxp_close_send(dirhandle);
                    pktin = sftp_wait_for_reply(req);
                    fxp_close_recv(pktin, req);

                    if (must_free_fname) sfree(fname);
                    sfree(ournames);
                    errs++;
                    return 1;
                }
                if (names->nnames == 0) {
                    fxp_free_names(names);
                    break;
                }
                sgrowarrayn(ournames, namesize, nnames, names->nnames);
                for (i = 0; i < names->nnames; i++) {
                    if (!strcmp(names->names[i].filename, ".") ||
                        !strcmp(names->names[i].filename, "..")) {
                        /*
                         * . and .. are normal consequences of
                         * reading a directory, and aren't worth
                         * complaining about.
                         */
                    } else if (!vet_filename(names->names[i].filename)) {
                        with_stripctrl(san, names->names[i].filename)
                            tell_user(stderr, "ignoring potentially dangerous "
                                      "server-supplied filename '%s'", san);
                    } else
                        ournames[nnames++] = names->names[i];
                }
                names->nnames = 0;             /* prevent free_names */
                fxp_free_names(names);
            }
            req = fxp_close_send(dirhandle);
            pktin = sftp_wait_for_reply(req);
            fxp_close_recv(pktin, req);

            newitem = snew(struct scp_sftp_dirstack);
            newitem->next = scp_sftp_dirstack_head;
            newitem->names = ournames;
            newitem->namepos = 0;
            newitem->namelen = nnames;
            if (must_free_fname)
                newitem->dirpath = fname;
            else
                newitem->dirpath = dupstr(fname);
            if (scp_sftp_wildcard) {
                newitem->wildcard = scp_sftp_wildcard;
                newitem->matched_something = false;
                scp_sftp_wildcard = NULL;
            } else {
                newitem->wildcard = NULL;
            }
            scp_sftp_dirstack_head = newitem;

            if (newitem->wildcard) {
                act->action = SCP_SINK_RETRY;
            } else {
                act->action = SCP_SINK_DIR;
                act->buf->len = 0;
                put_asciz(act->buf, stripslashes(fname, false));
                act->name = act->buf->s;
                act->size = 0;     /* duhh, it's a directory */
                act->permissions = 07777 & attrs.permissions;
                if (scp_sftp_preserve &&
                    (attrs.flags & SSH_FILEXFER_ATTR_ACMODTIME)) {
                    act->atime = attrs.atime;
                    act->mtime = attrs.mtime;
                    act->settime = true;
                } else
                    act->settime = false;
            }
            return 0;

        } else {
            /*
             * It's a file. Return SCP_SINK_FILE.
             */
            act->action = SCP_SINK_FILE;
            act->buf->len = 0;
            put_asciz(act->buf, stripslashes(fname, false));
            act->name = act->buf->s;
            if (attrs.flags & SSH_FILEXFER_ATTR_SIZE) {
                act->size = attrs.size;
            } else
                act->size = UINT64_MAX;   /* no idea */
            act->permissions = 07777 & attrs.permissions;
            if (scp_sftp_preserve &&
                (attrs.flags & SSH_FILEXFER_ATTR_ACMODTIME)) {
                act->atime = attrs.atime;
                act->mtime = attrs.mtime;
                act->settime = true;
            } else
                act->settime = false;
            if (must_free_fname)
                scp_sftp_currentname = fname;
            else
                scp_sftp_currentname = dupstr(fname);
            return 0;
        }

    } else {
        bool done = false;
        int action;
        char ch;

        act->settime = false;
        act->buf->len = 0;

        while (!done) {
            if (!ssh_scp_recv(&ch, 1))
                return 1;
            if (ch == '\n')
                bump("Protocol error: Unexpected newline");
            action = ch;
            while (1) {
                if (!ssh_scp_recv(&ch, 1))
                    bump("Lost connection");
                if (ch == '\n')
                    break;
                put_byte(act->buf, ch);
            }
            switch (action) {
              case '\01':                      /* error */
                with_stripctrl(san, act->buf->s)
                    tell_user(stderr, "%s", san);
                errs++;
                continue;                      /* go round again */
              case '\02':                      /* fatal error */
                with_stripctrl(san, act->buf->s)
                    bump("%s", san);
              case 'E':
                backend_send(backend, "", 1);
                act->action = SCP_SINK_ENDDIR;
                return 0;
              case 'T':
                if (sscanf(act->buf->s, "%lu %*d %lu %*d",
                           &act->mtime, &act->atime) == 2) {
                    act->settime = true;
                    backend_send(backend, "", 1);
                    act->buf->len = 0;
                    continue;          /* go round again */
                }
                bump("Protocol error: Illegal time format");
              case 'C':
              case 'D':
                act->action = (action == 'C' ? SCP_SINK_FILE : SCP_SINK_DIR);
                if (act->action == SCP_SINK_DIR && !recursive) {
                    bump("security violation: remote host attempted to create "
                         "a subdirectory in a non-recursive copy!");
                }
                break;
              default:
                bump("Protocol error: Expected control record");
            }
            /*
             * We will go round this loop only once, unless we hit
             * `continue' above.
             */
            done = true;
        }

        /*
         * If we get here, we must have seen SCP_SINK_FILE or
         * SCP_SINK_DIR.
         */
        {
            int i;
            if (sscanf(act->buf->s, "%lo %"SCNu64" %n", &act->permissions,
                       &act->size, &i) != 2)
                bump("Protocol error: Illegal file descriptor format");
            act->name = act->buf->s + i;
            return 0;
        }
    }
}

int scp_accept_filexfer(void)
{
    if (using_sftp) {
        struct sftp_packet *pktin;
        struct sftp_request *req;

        req = fxp_open_send(scp_sftp_currentname, SSH_FXF_READ, NULL);
        pktin = sftp_wait_for_reply(req);
        scp_sftp_filehandle = fxp_open_recv(pktin, req);

        if (!scp_sftp_filehandle) {
            with_stripctrl(san, scp_sftp_currentname)
                tell_user(stderr, "pscp: unable to open %s: %s",
                          san, fxp_error());
            errs++;
            return 1;
        }
        scp_sftp_fileoffset = 0;
        scp_sftp_xfer = xfer_download_init(scp_sftp_filehandle,
                                           scp_sftp_fileoffset);
        sfree(scp_sftp_currentname);
        return 0;
    } else {
        backend_send(backend, "", 1);
        return 0;                      /* can't fail */
    }
}

int scp_recv_filedata(char *data, int len)
{
    if (using_sftp) {
        struct sftp_packet *pktin;
        int ret, actuallen;
        void *vbuf;

        xfer_download_queue(scp_sftp_xfer);
        pktin = sftp_recv();
        ret = xfer_download_gotpkt(scp_sftp_xfer, pktin);
        if (ret <= 0) {
            tell_user(stderr, "pscp: error while reading: %s", fxp_error());
            if (ret == INT_MIN)        /* pktin not even freed */
                sfree(pktin);
            errs++;
            return -1;
        }

        if (xfer_download_data(scp_sftp_xfer, &vbuf, &actuallen)) {
            if (actuallen <= 0) {
                tell_user(stderr, "pscp: end of file while reading");
                errs++;
                sfree(vbuf);
                return -1;
            }
            /*
             * This assertion relies on the fact that the natural
             * block size used in the xfer manager is at most that
             * used in this module. I don't like crossing layers in
             * this way, but it'll do for now.
             */
            assert(actuallen <= len);
            memcpy(data, vbuf, actuallen);
            sfree(vbuf);
        } else
            actuallen = 0;

        scp_sftp_fileoffset += actuallen;

        return actuallen;
    } else {
        return ssh_scp_recv(data, len) ? len : 0;
    }
}

int scp_finish_filerecv(void)
{
    if (using_sftp) {
        struct sftp_packet *pktin;
        struct sftp_request *req;

        /*
         * Ensure that xfer_done() will work correctly, so we can
         * clean up any outstanding requests from the file
         * transfer.
         */
        xfer_set_error(scp_sftp_xfer);
        while (!xfer_done(scp_sftp_xfer)) {
            void *vbuf;
            int ret, len;

            pktin = sftp_recv();
            ret = xfer_download_gotpkt(scp_sftp_xfer, pktin);
            if (ret <= 0) {
                tell_user(stderr, "pscp: error while reading: %s", fxp_error());
                if (ret == INT_MIN)        /* pktin not even freed */
                    sfree(pktin);
                errs++;
                return -1;
            }
            if (xfer_download_data(scp_sftp_xfer, &vbuf, &len))
                sfree(vbuf);
        }
        xfer_cleanup(scp_sftp_xfer);

        req = fxp_close_send(scp_sftp_filehandle);
        pktin = sftp_wait_for_reply(req);
        fxp_close_recv(pktin, req);
        return 0;
    } else {
        backend_send(backend, "", 1);
        return response();
    }
}

/* ----------------------------------------------------------------------
 *  Send an error message to the other side and to the screen.
 *  Increment error counter.
 */
static void run_err(const char *fmt, ...)
{
    char *str, *str2;
    va_list ap;
    va_start(ap, fmt);
    errs++;
    str = dupvprintf(fmt, ap);
    str2 = dupcat("pscp: ", str, "\n", NULL);
    sfree(str);
    scp_send_errmsg(str2);
    abandon_stats();
    tell_user(stderr, "%s", str2);
    va_end(ap);
    sfree(str2);
}

/*
 *  Execute the source part of the SCP protocol.
 */
static void source(const char *src)
{
    uint64_t size;
    unsigned long mtime, atime;
    long permissions;
    const char *last;
    RFile *f;
    int attr;
    uint64_t i;
    uint64_t stat_bytes;
    time_t stat_starttime, stat_lasttime;

    attr = file_type(src);
    if (attr == FILE_TYPE_NONEXISTENT ||
        attr == FILE_TYPE_WEIRD) {
        run_err("%s: %s file or directory", src,
                (attr == FILE_TYPE_WEIRD ? "Not a" : "No such"));
        return;
    }

    if (attr == FILE_TYPE_DIRECTORY) {
        if (recursive) {
            /*
             * Avoid . and .. directories.
             */
            const char *p;
            p = strrchr(src, '/');
            if (!p)
                p = strrchr(src, '\\');
            if (!p)
                p = src;
            else
                p++;
            if (!strcmp(p, ".") || !strcmp(p, ".."))
                /* skip . and .. */ ;
            else
                rsource(src);
        } else {
            run_err("%s: not a regular file", src);
        }
        return;
    }

    if ((last = strrchr(src, '/')) == NULL)
        last = src;
    else
        last++;
    if (strrchr(last, '\\') != NULL)
        last = strrchr(last, '\\') + 1;
    if (last == src && strchr(src, ':') != NULL)
        last = strchr(src, ':') + 1;

    f = open_existing_file(src, &size, &mtime, &atime, &permissions);
    if (f == NULL) {
        run_err("%s: Cannot open file", src);
        return;
    }
    if (preserve) {
        if (scp_send_filetimes(mtime, atime)) {
            close_rfile(f);
            return;
        }
    }

    if (verbose) {
        tell_user(stderr, "Sending file %s, size=%"PRIu64, last, size);
    }
    if (scp_send_filename(last, size, permissions)) {
        close_rfile(f);
        return;
    }

    stat_bytes = 0;
    stat_starttime = time(NULL);
    stat_lasttime = 0;

#define PSCP_SEND_BLOCK 4096
    for (i = 0; i < size; i += PSCP_SEND_BLOCK) {
        char transbuf[PSCP_SEND_BLOCK];
        int j, k = PSCP_SEND_BLOCK;

        if (i + k > size)
            k = size - i;
        if ((j = read_from_file(f, transbuf, k)) != k) {
            bump("%s: Read error", src);
        }
        if (scp_send_filedata(transbuf, k))
            bump("%s: Network error occurred", src);

        if (statistics) {
            stat_bytes += k;
            if (time(NULL) != stat_lasttime || i + k == size) {
                stat_lasttime = time(NULL);
                print_stats(last, size, stat_bytes,
                            stat_starttime, stat_lasttime);
            }
        }

    }
    close_rfile(f);

    (void) scp_send_finish();
}

/*
 *  Recursively send the contents of a directory.
 */
static void rsource(const char *src)
{
    const char *last;
    char *save_target;
    DirHandle *dir;

    if ((last = strrchr(src, '/')) == NULL)
        last = src;
    else
        last++;
    if (strrchr(last, '\\') != NULL)
        last = strrchr(last, '\\') + 1;
    if (last == src && strchr(src, ':') != NULL)
        last = strchr(src, ':') + 1;

    /* maybe send filetime */

    save_target = scp_save_remotepath();

    if (verbose)
        tell_user(stderr, "Entering directory: %s", last);
    if (scp_send_dirname(last, 0755))
        return;

    const char *opendir_err;
    dir = open_directory(src, &opendir_err);
    if (dir != NULL) {
        char *filename;
        while ((filename = read_filename(dir)) != NULL) {
            char *foundfile = dupcat(src, "/", filename, NULL);
            source(foundfile);
            sfree(foundfile);
            sfree(filename);
        }
        close_directory(dir);
    } else {
        tell_user(stderr, "Error opening directory %s: %s", src, opendir_err);
    }

    (void) scp_send_enddir();

    scp_restore_remotepath(save_target);
}

/*
 * Execute the sink part of the SCP protocol.
 */
static void sink(const char *targ, const char *src)
{
    char *destfname;
    bool targisdir = false;
    bool exists;
    int attr;
    WFile *f;
    uint64_t received;
    bool wrerror = false;
    uint64_t stat_bytes;
    time_t stat_starttime, stat_lasttime;
    char *stat_name;

    attr = file_type(targ);
    if (attr == FILE_TYPE_DIRECTORY)
        targisdir = true;

    if (targetshouldbedirectory && !targisdir)
        bump("%s: Not a directory", targ);

    scp_sink_init();

    struct scp_sink_action act;
    act.buf = strbuf_new();

    while (1) {

        if (scp_get_sink_action(&act))
            goto out;

        if (act.action == SCP_SINK_ENDDIR)
            goto out;

        if (act.action == SCP_SINK_RETRY)
            continue;

        if (targisdir) {
            /*
             * Prevent the remote side from maliciously writing to
             * files outside the target area by sending a filename
             * containing `../'. In fact, it shouldn't be sending
             * filenames with any slashes or colons in at all; so
             * we'll find the last slash, backslash or colon in the
             * filename and use only the part after that. (And
             * warn!)
             *
             * In addition, we also ensure here that if we're
             * copying a single file and the target is a directory
             * (common usage: `pscp host:filename .') the remote
             * can't send us a _different_ file name. We can
             * distinguish this case because `src' will be non-NULL
             * and the last component of that will fail to match
             * (the last component of) the name sent.
             *
             * Well, not always; if `src' is a wildcard, we do
             * expect to get back filenames that don't correspond
             * exactly to it. Ideally in this case, we would like
             * to ensure that the returned filename actually
             * matches the wildcard pattern - but one of SCP's
             * protocol infelicities is that wildcard matching is
             * done at the server end _by the server's rules_ and
             * so in general this is infeasible. Hence, we only
             * accept filenames that don't correspond to `src' if
             * unsafe mode is enabled or we are using SFTP (which
             * resolves remote wildcards on the client side and can
             * be trusted).
             */
            char *striptarget, *stripsrc;

            striptarget = stripslashes(act.name, true);
            if (striptarget != act.name) {
                with_stripctrl(sanname, act.name) {
                    with_stripctrl(santarg, act.name) {
                        tell_user(stderr, "warning: remote host sent a"
                                  " compound pathname '%s'", sanname);
                        tell_user(stderr, "         renaming local",
                                  " file to '%s'", santarg);
                    }
                }
            }

            /*
             * Also check to see if the target filename is '.' or
             * '..', or indeed '...' and so on because Windows
             * appears to interpret those like '..'.
             */
            if (is_dots(striptarget)) {
                bump("security violation: remote host attempted to write to"
                     " a '.' or '..' path!");
            }

            if (src) {
                stripsrc = stripslashes(src, true);
                if (strcmp(striptarget, stripsrc) &&
                    !using_sftp && !scp_unsafe_mode) {
                    with_stripctrl(san, striptarget)
                        tell_user(stderr, "warning: remote host tried to "
                                  "write to a file called '%s'", san);
                    tell_user(stderr, "         when we requested a file "
                              "called '%s'.", stripsrc);
                    tell_user(stderr, "         If this is a wildcard, "
                              "consider upgrading to SSH-2 or using");
                    tell_user(stderr, "         the '-unsafe' option. Renaming"
                              " of this file has been disallowed.");
                    /* Override the name the server provided with our own. */
                    striptarget = stripsrc;
                }
            }

            if (targ[0] != '\0')
                destfname = dir_file_cat(targ, striptarget);
            else
                destfname = dupstr(striptarget);
        } else {
            /*
             * In this branch of the if, the target area is a
             * single file with an explicitly specified name in any
             * case, so there's no danger.
             */
            destfname = dupstr(targ);
        }
        attr = file_type(destfname);
        exists = (attr != FILE_TYPE_NONEXISTENT);

        if (act.action == SCP_SINK_DIR) {
            if (exists && attr != FILE_TYPE_DIRECTORY) {
                with_stripctrl(san, destfname)
                    run_err("%s: Not a directory", san);
                sfree(destfname);
                continue;
            }
            if (!exists) {
                if (!create_directory(destfname)) {
                    with_stripctrl(san, destfname)
                        run_err("%s: Cannot create directory", san);
                    sfree(destfname);
                    continue;
                }
            }
            sink(destfname, NULL);
            /* can we set the timestamp for directories ? */
            sfree(destfname);
            continue;
        }

        f = open_new_file(destfname, act.permissions);
        if (f == NULL) {
            with_stripctrl(san, destfname)
                run_err("%s: Cannot create file", san);
            sfree(destfname);
            continue;
        }

        if (scp_accept_filexfer()) {
            sfree(destfname);
            close_wfile(f);
            goto out;
        }

        stat_bytes = 0;
        stat_starttime = time(NULL);
        stat_lasttime = 0;
        stat_name = stripctrl_string(
            string_scc, stripslashes(destfname, true));

        received = 0;
        while (received < act.size) {
            char transbuf[32768];
            uint64_t blksize;
            int read;
            blksize = 32768;
            if (blksize > act.size - received)
                blksize = act.size - received;
            read = scp_recv_filedata(transbuf, (int)blksize);
            if (read <= 0)
                bump("Lost connection");
            if (wrerror) {
                received += read;
                continue;
            }
            if (write_to_file(f, transbuf, read) != (int)read) {
                wrerror = true;
                /* FIXME: in sftp we can actually abort the transfer */
                if (statistics)
                    printf("\r%-25.25s | %50s\n",
                           stat_name,
                           "Write error.. waiting for end of file");
                received += read;
                continue;
            }
            if (statistics) {
                stat_bytes += read;
                if (time(NULL) > stat_lasttime ||
                    received + read == act.size) {
                    stat_lasttime = time(NULL);
                    print_stats(stat_name, act.size, stat_bytes,
                                stat_starttime, stat_lasttime);
                }
            }
            received += read;
        }
        if (act.settime) {
            set_file_times(f, act.mtime, act.atime);
        }

        close_wfile(f);
        if (wrerror) {
            with_stripctrl(san, destfname)
                run_err("%s: Write error", san);
            sfree(destfname);
            continue;
        }
        (void) scp_finish_filerecv();
        sfree(stat_name);
        sfree(destfname);
    }
  out:
    strbuf_free(act.buf);
}

/*
 * We will copy local files to a remote server.
 */
static void toremote(int argc, char *argv[])
{
    char *src, *wtarg, *host, *user;
    const char *targ;
    char *cmd;
    int i, wc_type;

    uploading = true;

    wtarg = argv[argc - 1];

    /* Separate host from filename */
    host = wtarg;
    wtarg = colon(wtarg);
    if (wtarg == NULL)
        bump("wtarg == NULL in toremote()");
    *wtarg++ = '\0';
    /* Substitute "." for empty target */
    if (*wtarg == '\0')
        targ = ".";
    else
        targ = wtarg;

    /* Separate host and username */
    user = host;
    host = strrchr(host, '@');
    if (host == NULL) {
        host = user;
        user = NULL;
    } else {
        *host++ = '\0';
        if (*user == '\0')
            user = NULL;
    }

    if (argc == 2) {
        if (colon(argv[0]) != NULL)
            bump("%s: Remote to remote not supported", argv[0]);

        wc_type = test_wildcard(argv[0], true);
        if (wc_type == WCTYPE_NONEXISTENT)
            bump("%s: No such file or directory\n", argv[0]);
        else if (wc_type == WCTYPE_WILDCARD)
            targetshouldbedirectory = true;
    }

    cmd = dupprintf("scp%s%s%s%s -t %s",
                    verbose ? " -v" : "",
                    recursive ? " -r" : "",
                    preserve ? " -p" : "",
                    targetshouldbedirectory ? " -d" : "", targ);
    do_cmd(host, user, cmd);
    sfree(cmd);

    if (scp_source_setup(targ, targetshouldbedirectory))
        return;

    for (i = 0; i < argc - 1; i++) {
        src = argv[i];
        if (colon(src) != NULL) {
            tell_user(stderr, "%s: Remote to remote not supported\n", src);
            errs++;
            continue;
        }

        wc_type = test_wildcard(src, true);
        if (wc_type == WCTYPE_NONEXISTENT) {
            run_err("%s: No such file or directory", src);
            continue;
        } else if (wc_type == WCTYPE_FILENAME) {
            source(src);
            continue;
        } else {
            WildcardMatcher *wc;
            char *filename;

            wc = begin_wildcard_matching(src);
            if (wc == NULL) {
                run_err("%s: No such file or directory", src);
                continue;
            }

            while ((filename = wildcard_get_filename(wc)) != NULL) {
                source(filename);
                sfree(filename);
            }

            finish_wildcard_matching(wc);
        }
    }
}

/*
 *  We will copy files from a remote server to the local machine.
 */
static void tolocal(int argc, char *argv[])
{
    char *wsrc, *host, *user;
    const char *src, *targ;
    char *cmd;

    uploading = false;

    if (argc != 2)
        bump("More than one remote source not supported");

    wsrc = argv[0];
    targ = argv[1];

    /* Separate host from filename */
    host = wsrc;
    wsrc = colon(wsrc);
    if (wsrc == NULL)
        bump("Local to local copy not supported");
    *wsrc++ = '\0';
    /* Substitute "." for empty filename */
    if (*wsrc == '\0')
        src = ".";
    else
        src = wsrc;

    /* Separate username and hostname */
    user = host;
    host = strrchr(host, '@');
    if (host == NULL) {
        host = user;
        user = NULL;
    } else {
        *host++ = '\0';
        if (*user == '\0')
            user = NULL;
    }

    cmd = dupprintf("scp%s%s%s%s -f %s",
                    verbose ? " -v" : "",
                    recursive ? " -r" : "",
                    preserve ? " -p" : "",
                    targetshouldbedirectory ? " -d" : "", src);
    do_cmd(host, user, cmd);
    sfree(cmd);

    if (scp_sink_setup(src, preserve, recursive))
        return;

    sink(targ, src);
}

/*
 *  We will issue a list command to get a remote directory.
 */
static void get_dir_list(int argc, char *argv[])
{
    char *wsrc, *host, *user;
    const char *src;
    char *cmd, *p;
    const char *q;
    char c;

    wsrc = argv[0];

    /* Separate host from filename */
    host = wsrc;
    wsrc = colon(wsrc);
    if (wsrc == NULL)
        bump("Local file listing not supported");
    *wsrc++ = '\0';
    /* Substitute "." for empty filename */
    if (*wsrc == '\0')
        src = ".";
    else
        src = wsrc;

    /* Separate username and hostname */
    user = host;
    host = strrchr(host, '@');
    if (host == NULL) {
        host = user;
        user = NULL;
    } else {
        *host++ = '\0';
        if (*user == '\0')
            user = NULL;
    }

    cmd = snewn(4 * strlen(src) + 100, char);
    strcpy(cmd, "ls -la '");
    p = cmd + strlen(cmd);
    for (q = src; *q; q++) {
        if (*q == '\'') {
            *p++ = '\'';
            *p++ = '\\';
            *p++ = '\'';
            *p++ = '\'';
        } else {
            *p++ = *q;
        }
    }
    *p++ = '\'';
    *p = '\0';

    do_cmd(host, user, cmd);
    sfree(cmd);

    if (using_sftp) {
        scp_sftp_listdir(src);
    } else {
        stdio_sink ss;
        stdio_sink_init(&ss, stdout);
        StripCtrlChars *scc = stripctrl_new(
            BinarySink_UPCAST(&ss), false, L'\0');
        while (ssh_scp_recv(&c, 1))
            put_byte(scc, c);
        stripctrl_free(scc);
    }
}

/*
 *  Short description of parameters.
 */
static void usage(void)
{
    printf("PuTTY Secure Copy client\n");
    printf("%s\n", ver);
    printf("Usage: pscp [options] [user@]host:source target\n");
    printf
        ("       pscp [options] source [source...] [user@]host:target\n");
    printf("       pscp [options] -ls [user@]host:filespec\n");
    printf("Options:\n");
    printf("  -V        print version information and exit\n");
    printf("  -pgpfp    print PGP key fingerprints and exit\n");
    printf("  -p        preserve file attributes\n");
    printf("  -q        quiet, don't show statistics\n");
    printf("  -r        copy directories recursively\n");
    printf("  -v        show verbose messages\n");
    printf("  -load sessname  Load settings from saved session\n");
    printf("  -P port   connect to specified port\n");
    printf("  -l user   connect with specified username\n");
    printf("  -pw passw login with specified password\n");
    printf("  -1 -2     force use of particular SSH protocol version\n");
    printf("  -4 -6     force use of IPv4 or IPv6\n");
    printf("  -C        enable compression\n");
    printf("  -i key    private key file for user authentication\n");
    printf("  -noagent  disable use of Pageant\n");
    printf("  -agent    enable use of Pageant\n");
    printf("  -hostkey aa:bb:cc:...\n");
    printf("            manually specify a host key (may be repeated)\n");
    printf("  -batch    disable all interactive prompts\n");
    printf("  -no-sanitise-stderr  don't strip control chars from"
           " standard error\n");
    printf("  -proxycmd command\n");
    printf("            use 'command' as local proxy\n");
    printf("  -unsafe   allow server-side wildcards (DANGEROUS)\n");
    printf("  -sftp     force use of SFTP protocol\n");
    printf("  -scp      force use of SCP protocol\n");
    printf("  -sshlog file\n");
    printf("  -sshrawlog file\n");
    printf("            log protocol details to a file\n");
    cleanup_exit(1);
}

void version(void)
{
    char *buildinfo_text = buildinfo("\n");
    printf("pscp: %s\n%s\n", ver, buildinfo_text);
    sfree(buildinfo_text);
    exit(0);
}

void cmdline_error(const char *p, ...)
{
    va_list ap;
    fprintf(stderr, "pscp: ");
    va_start(ap, p);
    vfprintf(stderr, p, ap);
    va_end(ap);
    fprintf(stderr, "\n      try typing just \"pscp\" for help\n");
    exit(1);
}

const bool share_can_be_downstream = true;
const bool share_can_be_upstream = false;

static stdio_sink stderr_ss;
static StripCtrlChars *stderr_scc;

/*
 * Main program. (Called `psftp_main' because it gets called from
 * *sftp.c; bit silly, I know, but it had to be called _something_.)
 */
int psftp_main(int argc, char *argv[])
{
    int i;
    bool sanitise_stderr = true;

    default_protocol = PROT_TELNET;

    flags = 0
#ifdef FLAG_SYNCAGENT
        | FLAG_SYNCAGENT
#endif
        ;
    cmdline_tooltype = TOOLTYPE_FILETRANSFER;
    sk_init();

    /* Load Default Settings before doing anything else. */
    conf = conf_new();
    do_defaults(NULL, conf);
    loaded_session = false;

    for (i = 1; i < argc; i++) {
        int ret;
        if (argv[i][0] != '-')
            break;
        ret = cmdline_process_param(argv[i], i+1<argc?argv[i+1]:NULL, 1, conf);
        if (ret == -2) {
            cmdline_error("option \"%s\" requires an argument", argv[i]);
        } else if (ret == 2) {
            i++;               /* skip next argument */
        } else if (ret == 1) {
            /* We have our own verbosity in addition to `flags'. */
            if (flags & FLAG_VERBOSE)
                verbose = true;
        } else if (strcmp(argv[i], "-pgpfp") == 0) {
            pgp_fingerprints();
            return 1;
        } else if (strcmp(argv[i], "-r") == 0) {
            recursive = true;
        } else if (strcmp(argv[i], "-p") == 0) {
            preserve = true;
        } else if (strcmp(argv[i], "-q") == 0) {
            statistics = false;
        } else if (strcmp(argv[i], "-h") == 0 ||
                   strcmp(argv[i], "-?") == 0 ||
                   strcmp(argv[i], "--help") == 0) {
            usage();
        } else if (strcmp(argv[i], "-V") == 0 ||
                   strcmp(argv[i], "--version") == 0) {
            version();
        } else if (strcmp(argv[i], "-ls") == 0) {
            list = true;
        } else if (strcmp(argv[i], "-batch") == 0) {
            console_batch_mode = true;
        } else if (strcmp(argv[i], "-unsafe") == 0) {
            scp_unsafe_mode = true;
        } else if (strcmp(argv[i], "-sftp") == 0) {
            try_scp = false; try_sftp = true;
        } else if (strcmp(argv[i], "-scp") == 0) {
            try_scp = true; try_sftp = false;
        } else if (strcmp(argv[i], "-sanitise-stderr") == 0) {
            sanitise_stderr = true;
        } else if (strcmp(argv[i], "-no-sanitise-stderr") == 0) {
            sanitise_stderr = false;
        } else if (strcmp(argv[i], "--") == 0) {
            i++;
            break;
        } else {
            cmdline_error("unknown option \"%s\"", argv[i]);
        }
    }
    argc -= i;
    argv += i;
    backend = NULL;

    stdio_sink_init(&stderr_ss, stderr);
    stderr_bs = BinarySink_UPCAST(&stderr_ss);
    if (sanitise_stderr) {
        stderr_scc = stripctrl_new(stderr_bs, false, L'\0');
        stderr_bs = BinarySink_UPCAST(stderr_scc);
    }

    string_scc = stripctrl_new(NULL, false, L'\0');

    if (list) {
        if (argc != 1)
            usage();
        get_dir_list(argc, argv);

    } else {

        if (argc < 2)
            usage();
        if (argc > 2)
            targetshouldbedirectory = true;

        if (colon(argv[argc - 1]) != NULL)
            toremote(argc, argv);
        else
            tolocal(argc, argv);
    }

    if (backend && backend_connected(backend)) {
        char ch;
        backend_special(backend, SS_EOF, 0);
        sent_eof = true;
        ssh_scp_recv(&ch, 1);
    }
    random_save_seed();

    cmdline_cleanup();
    if (backend) {
        backend_free(backend);
        backend = NULL;
    }
    sk_cleanup();
    return (errs == 0 ? 0 : 1);
}

/* end */<|MERGE_RESOLUTION|>--- conflicted
+++ resolved
@@ -307,22 +307,6 @@
      * try looking for a session called "host".
      */
     if (!loaded_session) {
-<<<<<<< HEAD
-	/* Try to load settings for `host' into a temporary config */
-	Conf *conf2 = conf_new();
-	conf_set_str(conf2, CONF_host, "");
-	do_defaults(host, conf2);
-	if (conf_get_str(conf2, CONF_host)[0] != '\0') {
-	    /* Settings present and include hostname */
-	    /* Re-load data into the real config. */
-	    do_defaults(host, conf);
-	} else {
-	    /* Session doesn't exist or mention a hostname. */
-	    /* Use `host' as a bare hostname. */
-	    conf_set_str(conf, CONF_host, host);
-	}
-
-=======
         /* Try to load settings for `host' into a temporary config */
         Conf *conf2 = conf_new();
         conf_set_str(conf2, CONF_host, "");
@@ -336,7 +320,6 @@
             /* Use `host' as a bare hostname. */
             conf_set_str(conf, CONF_host, host);
         }
->>>>>>> 51461882
         conf_free(conf2);
     } else {
         /* Patch in hostname `host' to session details. */
