--- conflicted
+++ resolved
@@ -1494,17 +1494,13 @@
 #define NCFGCOLOURS 22 /* number of colours in CONF_colours above */
 
 /* Functions handling configuration structures. */
-<<<<<<< HEAD
-Conf *conf_new(void);		       /* create an empty configuration */
+Conf *conf_new(void);                  /* create an empty configuration */
 
 /* WALLIX: Set default values */
 void conf_set_default_values(Conf *conf, int flag);
 /* WALLIX: Check if its are the default values */
 int conf_has_default_values(Conf *conf);
 
-=======
-Conf *conf_new(void);                  /* create an empty configuration */
->>>>>>> 51461882
 void conf_free(Conf *conf);
 Conf *conf_copy(Conf *oldconf);
 void conf_copy_into(Conf *dest, Conf *src);
