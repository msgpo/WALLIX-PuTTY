/*
 * settings.c: read and write saved sessions. (platform-independent)
 */

#include <assert.h>
#include <stdio.h>
#include <stdlib.h>
#include "putty.h"
#include "storage.h"
#ifndef NO_GSSAPI
#include "sshgssc.h"
#include "sshgss.h"
#endif


/* The cipher order given here is the default order. */
static const struct keyvalwhere ciphernames[] = {
    { "aes",        CIPHER_AES,             -1, -1 },
    { "chacha20",   CIPHER_CHACHA20,        CIPHER_AES, +1 },
    { "3des",       CIPHER_3DES,            -1, -1 },
    { "WARN",       CIPHER_WARN,            -1, -1 },
    { "des",        CIPHER_DES,             -1, -1 },
    { "blowfish",   CIPHER_BLOWFISH,        -1, -1 },
    { "arcfour",    CIPHER_ARCFOUR,         -1, -1 },
};

/* The default order here is sometimes overridden by the backward-
 * compatibility warts in load_open_settings(), and should be kept
 * in sync with those. */
static const struct keyvalwhere kexnames[] = {
    { "ecdh",               KEX_ECDH,       -1, +1 },
    /* This name is misleading: it covers both SHA-256 and SHA-1 variants */
    { "dh-gex-sha1",        KEX_DHGEX,      -1, -1 },
    { "dh-group14-sha1",    KEX_DHGROUP14,  -1, -1 },
    { "dh-group1-sha1",     KEX_DHGROUP1,   KEX_WARN, +1 },
    { "rsa",                KEX_RSA,        KEX_WARN, -1 },
    { "WARN",               KEX_WARN,       -1, -1 }
};

static const struct keyvalwhere hknames[] = {
    { "ed25519",    HK_ED25519,             -1, +1 },
    { "ecdsa",      HK_ECDSA,               -1, -1 },
    { "dsa",        HK_DSA,                 -1, -1 },
    { "rsa",        HK_RSA,                 -1, -1 },
    { "WARN",       HK_WARN,                -1, -1 },
};

/*
 * All the terminal modes that we know about for the "TerminalModes"
 * setting. (Also used by config.c for the drop-down list.)
 * This is currently precisely the same as the set in ssh.c, but could
 * in principle differ if other backends started to support tty modes
 * (e.g., the pty backend).
 * The set of modes in in this array is currently significant for
 * settings migration from old versions; if they change, review the
 * gppmap() invocation for "TerminalModes".
 */
const char *const ttymodes[] = {
    "INTR",     "QUIT",     "ERASE",    "KILL",     "EOF",
    "EOL",      "EOL2",     "START",    "STOP",     "SUSP",
    "DSUSP",    "REPRINT",  "WERASE",   "LNEXT",    "FLUSH",
    "SWTCH",    "STATUS",   "DISCARD",  "IGNPAR",   "PARMRK",
    "INPCK",    "ISTRIP",   "INLCR",    "IGNCR",    "ICRNL",
    "IUCLC",    "IXON",     "IXANY",    "IXOFF",    "IMAXBEL",
    "IUTF8",    "ISIG",     "ICANON",   "XCASE",    "ECHO",
    "ECHOE",    "ECHOK",    "ECHONL",   "NOFLSH",   "TOSTOP",
    "IEXTEN",   "ECHOCTL",  "ECHOKE",   "PENDIN",   "OPOST",
    "OLCUC",    "ONLCR",    "OCRNL",    "ONOCR",    "ONLRET",
    "CS7",      "CS8",      "PARENB",   "PARODD",   NULL
};

/*
 * Convenience functions to access the backends[] array
 * (which is only present in tools that manage settings).
 */

const struct BackendVtable *backend_vt_from_name(const char *name)
{
    const struct BackendVtable *const *p;
    for (p = backends; *p != NULL; p++)
        if (!strcmp((*p)->name, name))
            return *p;
    return NULL;
}

const struct BackendVtable *backend_vt_from_proto(int proto)
{
    const struct BackendVtable *const *p;
    for (p = backends; *p != NULL; p++)
        if ((*p)->protocol == proto)
            return *p;
    return NULL;
}

char *get_remote_username(Conf *conf)
{
    char *username = conf_get_str(conf, CONF_username);
    if (*username) {
        return dupstr(username);
    } else if (conf_get_bool(conf, CONF_username_from_env)) {
        /* Use local username. */
        return get_username();     /* might still be NULL */
    } else {
        return NULL;
    }
}

static char *gpps_raw(settings_r *sesskey, const char *name, const char *def)
{
    char *ret = read_setting_s(sesskey, name);
    if (!ret)
        ret = platform_default_s(name);
    if (!ret)
        ret = def ? dupstr(def) : NULL;   /* permit NULL as final fallback */
    return ret;
}

static void gpps(settings_r *sesskey, const char *name, const char *def,
                 Conf *conf, int primary)
{
    char *val = gpps_raw(sesskey, name,
		/* WALLIX: Use default values */
		conf_has_default_values(conf)
		? conf_get_str(conf, primary) : def);
    conf_set_str(conf, primary, val);
    sfree(val);
}

/*
 * gppfont and gppfile cannot have local defaults, since the very
 * format of a Filename or FontSpec is platform-dependent. So the
 * platform-dependent functions MUST return some sort of value.
 */
static void gppfont(settings_r *sesskey, char *name,
                    Conf *conf, int primary)
{
    FontSpec *result = read_setting_fontspec(sesskey, name);

	/* WALLIX: Use default setting fontspec */
	if (!result && conf_has_default_values(conf)) {
		result = conf_get_fontspec(conf, primary);
		if (result)
			result = fontspec_new(result->name, result->isbold, result->height, result->charset);
	}

    if (!result)
        result = platform_default_fontspec(name);
    conf_set_fontspec(conf, primary, result);
    fontspec_free(result);
}
static void gppfile(settings_r *sesskey, const char *name,
                    Conf *conf, int primary)
{
	Filename *result = read_setting_filename(sesskey, name);

	/* WALLIX: Use default setting filename */
	if (!result && conf_has_default_values(conf)) {
		result = conf_get_filename(conf, primary);
		if (result)
			result = filename_from_str(result->path);
	}

    if (!result)
<<<<<<< HEAD
		result = platform_default_filename(name);
=======
        result = platform_default_filename(name);
>>>>>>> 51461882
    conf_set_filename(conf, primary, result);
    filename_free(result);
}

/* WALLIX: Use of 'const' for function parameters */
static bool gppb_raw(settings_r *sesskey, const char *name, bool def)
{
    def = platform_default_b(name, def);
    return sesskey ? read_setting_i(sesskey, name, def) != 0 : def;
}

static void gppb(settings_r *sesskey, const char *name, bool def,
                 Conf *conf, int primary)
{
    conf_set_bool(conf, primary, gppb_raw(sesskey, name, def));
}

static int gppi_raw(settings_r *sesskey, const char *name, int def)
{
    def = platform_default_i(name, def);
    return read_setting_i(sesskey, name, def);
}

/* WALLIX: Use of 'const' for function parameters */
static void gppi(settings_r *sesskey, const char *name, int def,
                 Conf *conf, int primary)
{
	/* WALLIX: Use default values */
	conf_set_int(conf,
		primary, gppi_raw(sesskey, name, conf_has_default_values(conf)
			? conf_get_int(conf, primary) : def));
}

/*
 * Read a set of name-value pairs in the format we occasionally use:
 *   NAME\tVALUE\0NAME\tVALUE\0\0 in memory
 *   NAME=VALUE,NAME=VALUE, in storage
 * If there's no "=VALUE" (e.g. just NAME,NAME,NAME) then those keys
 * are mapped to the empty string.
 */
 /* WALLIX: Use of 'const' for function parameters */
static bool gppmap(settings_r *sesskey, const char *name,
                   Conf *conf, int primary)
{
    char *buf, *p, *q, *key, *val;

    /*
     * Start by clearing any existing subkeys of this key from conf.
     */
    while ((key = conf_get_str_nthstrkey(conf, primary, 0)) != NULL)
        conf_del_str_str(conf, primary, key);

    /*
     * Now read a serialised list from the settings and unmarshal it
     * into its components.
     */
    buf = gpps_raw(sesskey, name, NULL);
    if (!buf)
        return false;

    p = buf;
    while (*p) {
        q = buf;
        val = NULL;
        while (*p && *p != ',') {
            int c = *p++;
            if (c == '=')
                c = '\0';
            if (c == '\\')
                c = *p++;
            *q++ = c;
            if (!c)
                val = q;
        }
        if (*p == ',')
            p++;
        if (!val)
            val = q;
        *q = '\0';

        if (primary == CONF_portfwd && strchr(buf, 'D') != NULL) {
            /*
             * Backwards-compatibility hack: dynamic forwardings are
             * indexed in the data store as a third type letter in the
             * key, 'D' alongside 'L' and 'R' - but really, they
             * should be filed under 'L' with a special _value_,
             * because local and dynamic forwardings both involve
             * _listening_ on a local port, and are hence mutually
             * exclusive on the same port number. So here we translate
             * the legacy storage format into the sensible internal
             * form, by finding the D and turning it into a L.
             */
            char *newkey = dupstr(buf);
            *strchr(newkey, 'D') = 'L';
            conf_set_str_str(conf, primary, newkey, "D");
            sfree(newkey);
        } else {
            conf_set_str_str(conf, primary, buf, val);
        }
    }
    sfree(buf);

    return true;
}

/*
 * Write a set of name/value pairs in the above format, or just the
 * names if include_values is false.
 */
static void wmap(settings_w *sesskey, char const *outkey, Conf *conf,
                 int primary, bool include_values)
{
    char *buf, *p, *key, *realkey;
    const char *val, *q;
    int len;

    len = 1;                           /* allow for NUL */

    for (val = conf_get_str_strs(conf, primary, NULL, &key);
         val != NULL;
         val = conf_get_str_strs(conf, primary, key, &key))
        len += 2 + 2 * (strlen(key) + strlen(val));   /* allow for escaping */

    buf = snewn(len, char);
    p = buf;

    for (val = conf_get_str_strs(conf, primary, NULL, &key);
         val != NULL;
         val = conf_get_str_strs(conf, primary, key, &key)) {

        if (primary == CONF_portfwd && !strcmp(val, "D")) {
            /*
             * Backwards-compatibility hack, as above: translate from
             * the sensible internal representation of dynamic
             * forwardings (key "L<port>", value "D") to the
             * conceptually incoherent legacy storage format (key
             * "D<port>", value empty).
             */
            char *L;

            realkey = key;             /* restore it at end of loop */
            val = "";
            key = dupstr(key);
            L = strchr(key, 'L');
            if (L) *L = 'D';
        } else {
            realkey = NULL;
        }

        if (p != buf)
            *p++ = ',';
        for (q = key; *q; q++) {
            if (*q == '=' || *q == ',' || *q == '\\')
                *p++ = '\\';
            *p++ = *q;
        }
        if (include_values) {
            *p++ = '=';
            for (q = val; *q; q++) {
                if (*q == '=' || *q == ',' || *q == '\\')
                    *p++ = '\\';
                *p++ = *q;
            }
        }

        if (realkey) {
            free(key);
            key = realkey;
        }
    }
    *p = '\0';
    write_setting_s(sesskey, outkey, buf);
    sfree(buf);
}

static int key2val(const struct keyvalwhere *mapping,
                   int nmaps, char *key)
{
    int i;
    for (i = 0; i < nmaps; i++)
        if (!strcmp(mapping[i].s, key)) return mapping[i].v;
    return -1;
}

static const char *val2key(const struct keyvalwhere *mapping,
                           int nmaps, int val)
{
    int i;
    for (i = 0; i < nmaps; i++)
        if (mapping[i].v == val) return mapping[i].s;
    return NULL;
}

/*
 * Helper function to parse a comma-separated list of strings into
 * a preference list array of values. Any missing values are added
 * to the end and duplicates are weeded.
 * XXX: assumes vals in 'mapping' are small +ve integers
 */
static void gprefs_from_str(const char *str,
                            const struct keyvalwhere *mapping, int nvals,
                            Conf *conf, int primary)
{
    char *commalist = dupstr(str);
    char *p, *q;
    int i, j, n, v, pos;
    unsigned long seen = 0;            /* bitmap for weeding dups etc */

    /*
     * Go through that list and convert it into values.
     */
    n = 0;
    p = commalist;
    while (1) {
        while (*p && *p == ',') p++;
        if (!*p)
            break;                     /* no more words */

        q = p;
        while (*p && *p != ',') p++;
        if (*p) *p++ = '\0';

        v = key2val(mapping, nvals, q);
        if (v != -1 && !(seen & (1 << v))) {
            seen |= (1 << v);
            conf_set_int_int(conf, primary, n, v);
            n++;
        }
    }

    sfree(commalist);

    /*
     * Now go through 'mapping' and add values that weren't mentioned
     * in the list we fetched. We may have to loop over it multiple
     * times so that we add values before other values whose default
     * positions depend on them.
     */
    while (n < nvals) {
        for (i = 0; i < nvals; i++) {
            assert(mapping[i].v >= 0);
            assert(mapping[i].v < 32);

            if (!(seen & (1 << mapping[i].v))) {
                /*
                 * This element needs adding. But can we add it yet?
                 */
                if (mapping[i].vrel != -1 && !(seen & (1 << mapping[i].vrel)))
                    continue;          /* nope */

                /*
                 * OK, we can work out where to add this element, so
                 * do so.
                 */
                if (mapping[i].vrel == -1) {
                    pos = (mapping[i].where < 0 ? n : 0);
                } else {
                    for (j = 0; j < n; j++)
                        if (conf_get_int_int(conf, primary, j) ==
                            mapping[i].vrel)
                            break;
                    assert(j < n);     /* implied by (seen & (1<<vrel)) */
                    pos = (mapping[i].where < 0 ? j : j+1);
                }

                /*
                 * And add it.
                 */
                for (j = n-1; j >= pos; j--)
                    conf_set_int_int(conf, primary, j+1,
                                     conf_get_int_int(conf, primary, j));
                conf_set_int_int(conf, primary, pos, mapping[i].v);
                seen |= (1 << mapping[i].v);
                n++;
            }
        }
    }
}

/*
 * Read a preference list.
 */
static void gprefs(settings_r *sesskey, const char *name, const char *def,
                   const struct keyvalwhere *mapping, int nvals,
                   Conf *conf, int primary)
{
    /*
     * Fetch the string which we'll parse as a comma-separated list.
     */
    char *value = gpps_raw(sesskey, name, def);
    gprefs_from_str(value, mapping, nvals, conf, primary);
    sfree(value);
}

/*
 * Write out a preference list.
 */
static void wprefs(settings_w *sesskey, const char *name,
                   const struct keyvalwhere *mapping, int nvals,
                   Conf *conf, int primary)
{
    char *buf, *p;
    int i, maxlen;

    for (maxlen = i = 0; i < nvals; i++) {
        const char *s = val2key(mapping, nvals,
                                conf_get_int_int(conf, primary, i));
        if (s) {
            maxlen += (maxlen > 0 ? 1 : 0) + strlen(s);
        }
    }

    buf = snewn(maxlen + 1, char);
    p = buf;

    for (i = 0; i < nvals; i++) {
        const char *s = val2key(mapping, nvals,
                                conf_get_int_int(conf, primary, i));
        if (s) {
            p += sprintf(p, "%s%s", (p > buf ? "," : ""), s);
        }
    }

    assert(p - buf == maxlen);
    *p = '\0';

    write_setting_s(sesskey, name, buf);

    sfree(buf);
}

static void write_setting_b(settings_w *handle, const char *key, bool value)
{
    write_setting_i(handle, key, value ? 1 : 0);
}

static void write_clip_setting(settings_w *sesskey, const char *savekey,
                               Conf *conf, int confkey, int strconfkey)
{
    int val = conf_get_int(conf, confkey);
    switch (val) {
      case CLIPUI_NONE:
      default:
        write_setting_s(sesskey, savekey, "none");
        break;
      case CLIPUI_IMPLICIT:
        write_setting_s(sesskey, savekey, "implicit");
        break;
      case CLIPUI_EXPLICIT:
        write_setting_s(sesskey, savekey, "explicit");
        break;
      case CLIPUI_CUSTOM:
        {
            char *sval = dupcat("custom:", conf_get_str(conf, strconfkey),
                                (const char *)NULL);
            write_setting_s(sesskey, savekey, sval);
            sfree(sval);
        }
        break;
    }
}

static void read_clip_setting(settings_r *sesskey, char *savekey,
                              int def, Conf *conf, int confkey, int strconfkey)
{
    char *setting = read_setting_s(sesskey, savekey);
    int val;

    conf_set_str(conf, strconfkey, "");
    if (!setting) {
        val = def;
    } else if (!strcmp(setting, "implicit")) {
        val = CLIPUI_IMPLICIT;
    } else if (!strcmp(setting, "explicit")) {
        val = CLIPUI_EXPLICIT;
    } else if (!strncmp(setting, "custom:", 7)) {
        val = CLIPUI_CUSTOM;
        conf_set_str(conf, strconfkey, setting + 7);
    } else {
        val = CLIPUI_NONE;
    }
    conf_set_int(conf, confkey, val);
    sfree(setting);
}

char *save_settings(const char *section, Conf *conf)
{
    struct settings_w *sesskey;
    char *errmsg;

    sesskey = open_settings_w(section, &errmsg);
    if (!sesskey)
        return errmsg;
    save_open_settings(sesskey, conf);
    close_settings_w(sesskey);
    return NULL;
}

void save_open_settings(settings_w *sesskey, Conf *conf)
{
    int i;
    const char *p;

    write_setting_i(sesskey, "Present", 1);
    write_setting_s(sesskey, "HostName", conf_get_str(conf, CONF_host));
    write_setting_filename(sesskey, "LogFileName", conf_get_filename(conf, CONF_logfilename));
    write_setting_i(sesskey, "LogType", conf_get_int(conf, CONF_logtype));
    write_setting_i(sesskey, "LogFileClash", conf_get_int(conf, CONF_logxfovr));
    write_setting_b(sesskey, "LogFlush", conf_get_bool(conf, CONF_logflush));
    write_setting_b(sesskey, "LogHeader", conf_get_bool(conf, CONF_logheader));
    write_setting_b(sesskey, "SSHLogOmitPasswords", conf_get_bool(conf, CONF_logomitpass));
    write_setting_b(sesskey, "SSHLogOmitData", conf_get_bool(conf, CONF_logomitdata));
    p = "raw";
    {
        const struct BackendVtable *vt =
            backend_vt_from_proto(conf_get_int(conf, CONF_protocol));
        if (vt)
            p = vt->name;
    }
    write_setting_s(sesskey, "Protocol", p);
    write_setting_i(sesskey, "PortNumber", conf_get_int(conf, CONF_port));
    /* The CloseOnExit numbers are arranged in a different order from
     * the standard FORCE_ON / FORCE_OFF / AUTO. */
    write_setting_i(sesskey, "CloseOnExit", (conf_get_int(conf, CONF_close_on_exit)+2)%3);
    write_setting_b(sesskey, "WarnOnClose", !!conf_get_bool(conf, CONF_warn_on_close));
    write_setting_i(sesskey, "PingInterval", conf_get_int(conf, CONF_ping_interval) / 60);      /* minutes */
    write_setting_i(sesskey, "PingIntervalSecs", conf_get_int(conf, CONF_ping_interval) % 60);  /* seconds */
    write_setting_b(sesskey, "TCPNoDelay", conf_get_bool(conf, CONF_tcp_nodelay));
    write_setting_b(sesskey, "TCPKeepalives", conf_get_bool(conf, CONF_tcp_keepalives));
    write_setting_s(sesskey, "TerminalType", conf_get_str(conf, CONF_termtype));
    write_setting_s(sesskey, "TerminalSpeed", conf_get_str(conf, CONF_termspeed));
    wmap(sesskey, "TerminalModes", conf, CONF_ttymodes, true);

    /* Address family selection */
    write_setting_i(sesskey, "AddressFamily", conf_get_int(conf, CONF_addressfamily));

    /* proxy settings */
    write_setting_s(sesskey, "ProxyExcludeList", conf_get_str(conf, CONF_proxy_exclude_list));
    write_setting_i(sesskey, "ProxyDNS", (conf_get_int(conf, CONF_proxy_dns)+2)%3);
    write_setting_b(sesskey, "ProxyLocalhost", conf_get_bool(conf, CONF_even_proxy_localhost));
    write_setting_i(sesskey, "ProxyMethod", conf_get_int(conf, CONF_proxy_type));
    write_setting_s(sesskey, "ProxyHost", conf_get_str(conf, CONF_proxy_host));
    write_setting_i(sesskey, "ProxyPort", conf_get_int(conf, CONF_proxy_port));
    write_setting_s(sesskey, "ProxyUsername", conf_get_str(conf, CONF_proxy_username));
    write_setting_s(sesskey, "ProxyPassword", conf_get_str(conf, CONF_proxy_password));
    write_setting_s(sesskey, "ProxyTelnetCommand", conf_get_str(conf, CONF_proxy_telnet_command));
    write_setting_i(sesskey, "ProxyLogToTerm", conf_get_int(conf, CONF_proxy_log_to_term));
    wmap(sesskey, "Environment", conf, CONF_environmt, true);
    write_setting_s(sesskey, "UserName", conf_get_str(conf, CONF_username));
    write_setting_b(sesskey, "UserNameFromEnvironment", conf_get_bool(conf, CONF_username_from_env));
    write_setting_s(sesskey, "LocalUserName", conf_get_str(conf, CONF_localusername));
    write_setting_b(sesskey, "NoPTY", conf_get_bool(conf, CONF_nopty));
    write_setting_b(sesskey, "Compression", conf_get_bool(conf, CONF_compression));
    write_setting_b(sesskey, "TryAgent", conf_get_bool(conf, CONF_tryagent));
    write_setting_b(sesskey, "AgentFwd", conf_get_bool(conf, CONF_agentfwd));
#ifndef NO_GSSAPI
    write_setting_b(sesskey, "GssapiFwd", conf_get_bool(conf, CONF_gssapifwd));
#endif
    write_setting_b(sesskey, "ChangeUsername", conf_get_bool(conf, CONF_change_username));
    wprefs(sesskey, "Cipher", ciphernames, CIPHER_MAX, conf, CONF_ssh_cipherlist);
    wprefs(sesskey, "KEX", kexnames, KEX_MAX, conf, CONF_ssh_kexlist);
    wprefs(sesskey, "HostKey", hknames, HK_MAX, conf, CONF_ssh_hklist);
    write_setting_i(sesskey, "RekeyTime", conf_get_int(conf, CONF_ssh_rekey_time));
#ifndef NO_GSSAPI
    write_setting_i(sesskey, "GssapiRekey", conf_get_int(conf, CONF_gssapirekey));
#endif
    write_setting_s(sesskey, "RekeyBytes", conf_get_str(conf, CONF_ssh_rekey_data));
    write_setting_b(sesskey, "SshNoAuth", conf_get_bool(conf, CONF_ssh_no_userauth));
    write_setting_b(sesskey, "SshBanner", conf_get_bool(conf, CONF_ssh_show_banner));
    write_setting_b(sesskey, "AuthTIS", conf_get_bool(conf, CONF_try_tis_auth));
    write_setting_b(sesskey, "AuthKI", conf_get_bool(conf, CONF_try_ki_auth));
#ifndef NO_GSSAPI
    write_setting_b(sesskey, "AuthGSSAPI", conf_get_bool(conf, CONF_try_gssapi_auth));
    write_setting_b(sesskey, "AuthGSSAPIKEX", conf_get_bool(conf, CONF_try_gssapi_kex));
    wprefs(sesskey, "GSSLibs", gsslibkeywords, ngsslibs, conf, CONF_ssh_gsslist);
    write_setting_filename(sesskey, "GSSCustom", conf_get_filename(conf, CONF_ssh_gss_custom));
#endif
    write_setting_b(sesskey, "SshNoShell", conf_get_bool(conf, CONF_ssh_no_shell));
    write_setting_i(sesskey, "SshProt", conf_get_int(conf, CONF_sshprot));
    write_setting_s(sesskey, "LogHost", conf_get_str(conf, CONF_loghost));
    write_setting_b(sesskey, "SSH2DES", conf_get_bool(conf, CONF_ssh2_des_cbc));
    write_setting_filename(sesskey, "PublicKeyFile", conf_get_filename(conf, CONF_keyfile));
    write_setting_s(sesskey, "RemoteCommand", conf_get_str(conf, CONF_remote_cmd));
    write_setting_b(sesskey, "RFCEnviron", conf_get_bool(conf, CONF_rfc_environ));
    write_setting_b(sesskey, "PassiveTelnet", conf_get_bool(conf, CONF_passive_telnet));
    write_setting_b(sesskey, "BackspaceIsDelete", conf_get_bool(conf, CONF_bksp_is_delete));
    write_setting_b(sesskey, "RXVTHomeEnd", conf_get_bool(conf, CONF_rxvt_homeend));
    write_setting_i(sesskey, "LinuxFunctionKeys", conf_get_int(conf, CONF_funky_type));
    write_setting_b(sesskey, "NoApplicationKeys", conf_get_bool(conf, CONF_no_applic_k));
    write_setting_b(sesskey, "NoApplicationCursors", conf_get_bool(conf, CONF_no_applic_c));
    write_setting_b(sesskey, "NoMouseReporting", conf_get_bool(conf, CONF_no_mouse_rep));
    write_setting_b(sesskey, "NoRemoteResize", conf_get_bool(conf, CONF_no_remote_resize));
    write_setting_b(sesskey, "NoAltScreen", conf_get_bool(conf, CONF_no_alt_screen));
    write_setting_b(sesskey, "NoRemoteWinTitle", conf_get_bool(conf, CONF_no_remote_wintitle));
    write_setting_b(sesskey, "NoRemoteClearScroll", conf_get_bool(conf, CONF_no_remote_clearscroll));
    write_setting_i(sesskey, "RemoteQTitleAction", conf_get_int(conf, CONF_remote_qtitle_action));
    write_setting_b(sesskey, "NoDBackspace", conf_get_bool(conf, CONF_no_dbackspace));
    write_setting_b(sesskey, "NoRemoteCharset", conf_get_bool(conf, CONF_no_remote_charset));
    write_setting_b(sesskey, "ApplicationCursorKeys", conf_get_bool(conf, CONF_app_cursor));
    write_setting_b(sesskey, "ApplicationKeypad", conf_get_bool(conf, CONF_app_keypad));
    write_setting_b(sesskey, "NetHackKeypad", conf_get_bool(conf, CONF_nethack_keypad));
    write_setting_b(sesskey, "AltF4", conf_get_bool(conf, CONF_alt_f4));
    write_setting_b(sesskey, "AltSpace", conf_get_bool(conf, CONF_alt_space));
    write_setting_b(sesskey, "AltOnly", conf_get_bool(conf, CONF_alt_only));
    write_setting_b(sesskey, "ComposeKey", conf_get_bool(conf, CONF_compose_key));
    write_setting_b(sesskey, "CtrlAltKeys", conf_get_bool(conf, CONF_ctrlaltkeys));
#ifdef OSX_META_KEY_CONFIG
    write_setting_b(sesskey, "OSXOptionMeta", conf_get_bool(conf, CONF_osx_option_meta));
    write_setting_b(sesskey, "OSXCommandMeta", conf_get_bool(conf, CONF_osx_command_meta));
#endif
    write_setting_b(sesskey, "TelnetKey", conf_get_bool(conf, CONF_telnet_keyboard));
    write_setting_b(sesskey, "TelnetRet", conf_get_bool(conf, CONF_telnet_newline));
    write_setting_i(sesskey, "LocalEcho", conf_get_int(conf, CONF_localecho));
    write_setting_i(sesskey, "LocalEdit", conf_get_int(conf, CONF_localedit));
    write_setting_s(sesskey, "Answerback", conf_get_str(conf, CONF_answerback));
    write_setting_b(sesskey, "AlwaysOnTop", conf_get_bool(conf, CONF_alwaysontop));
    write_setting_b(sesskey, "FullScreenOnAltEnter", conf_get_bool(conf, CONF_fullscreenonaltenter));
    write_setting_b(sesskey, "HideMousePtr", conf_get_bool(conf, CONF_hide_mouseptr));
    write_setting_b(sesskey, "SunkenEdge", conf_get_bool(conf, CONF_sunken_edge));
    write_setting_i(sesskey, "WindowBorder", conf_get_int(conf, CONF_window_border));
    write_setting_i(sesskey, "CurType", conf_get_int(conf, CONF_cursor_type));
    write_setting_b(sesskey, "BlinkCur", conf_get_bool(conf, CONF_blink_cur));
    write_setting_i(sesskey, "Beep", conf_get_int(conf, CONF_beep));
    write_setting_i(sesskey, "BeepInd", conf_get_int(conf, CONF_beep_ind));
    write_setting_filename(sesskey, "BellWaveFile", conf_get_filename(conf, CONF_bell_wavefile));
    write_setting_b(sesskey, "BellOverload", conf_get_bool(conf, CONF_bellovl));
    write_setting_i(sesskey, "BellOverloadN", conf_get_int(conf, CONF_bellovl_n));
    write_setting_i(sesskey, "BellOverloadT", conf_get_int(conf, CONF_bellovl_t)
#ifdef PUTTY_UNIX_H
                    * 1000
#endif
                    );
    write_setting_i(sesskey, "BellOverloadS", conf_get_int(conf, CONF_bellovl_s)
#ifdef PUTTY_UNIX_H
                    * 1000
#endif
                    );
    write_setting_i(sesskey, "ScrollbackLines", conf_get_int(conf, CONF_savelines));
    write_setting_b(sesskey, "DECOriginMode", conf_get_bool(conf, CONF_dec_om));
    write_setting_b(sesskey, "AutoWrapMode", conf_get_bool(conf, CONF_wrap_mode));
    write_setting_b(sesskey, "LFImpliesCR", conf_get_bool(conf, CONF_lfhascr));
    write_setting_b(sesskey, "CRImpliesLF", conf_get_bool(conf, CONF_crhaslf));
    write_setting_b(sesskey, "DisableArabicShaping", conf_get_bool(conf, CONF_no_arabicshaping));
    write_setting_b(sesskey, "DisableBidi", conf_get_bool(conf, CONF_no_bidi));
    write_setting_b(sesskey, "WinNameAlways", conf_get_bool(conf, CONF_win_name_always));
    write_setting_s(sesskey, "WinTitle", conf_get_str(conf, CONF_wintitle));
    write_setting_i(sesskey, "TermWidth", conf_get_int(conf, CONF_width));
    write_setting_i(sesskey, "TermHeight", conf_get_int(conf, CONF_height));
    write_setting_fontspec(sesskey, "Font", conf_get_fontspec(conf, CONF_font));
    write_setting_i(sesskey, "FontQuality", conf_get_int(conf, CONF_font_quality));
    write_setting_i(sesskey, "FontVTMode", conf_get_int(conf, CONF_vtmode));
    write_setting_b(sesskey, "UseSystemColours", conf_get_bool(conf, CONF_system_colour));
    write_setting_b(sesskey, "TryPalette", conf_get_bool(conf, CONF_try_palette));
    write_setting_b(sesskey, "ANSIColour", conf_get_bool(conf, CONF_ansi_colour));
    write_setting_b(sesskey, "Xterm256Colour", conf_get_bool(conf, CONF_xterm_256_colour));
    write_setting_b(sesskey, "TrueColour", conf_get_bool(conf, CONF_true_colour));
    write_setting_i(sesskey, "BoldAsColour", conf_get_int(conf, CONF_bold_style)-1);

    for (i = 0; i < 22; i++) {
        char buf[20], buf2[30];
        sprintf(buf, "Colour%d", i);
        sprintf(buf2, "%d,%d,%d",
                conf_get_int_int(conf, CONF_colours, i*3+0),
                conf_get_int_int(conf, CONF_colours, i*3+1),
                conf_get_int_int(conf, CONF_colours, i*3+2));
        write_setting_s(sesskey, buf, buf2);
    }
    write_setting_b(sesskey, "RawCNP", conf_get_bool(conf, CONF_rawcnp));
    write_setting_b(sesskey, "UTF8linedraw", conf_get_bool(conf, CONF_utf8linedraw));
    write_setting_b(sesskey, "PasteRTF", conf_get_bool(conf, CONF_rtf_paste));
    write_setting_i(sesskey, "MouseIsXterm", conf_get_int(conf, CONF_mouse_is_xterm));
    write_setting_b(sesskey, "RectSelect", conf_get_bool(conf, CONF_rect_select));
    write_setting_b(sesskey, "PasteControls", conf_get_bool(conf, CONF_paste_controls));
    write_setting_b(sesskey, "MouseOverride", conf_get_bool(conf, CONF_mouse_override));
    for (i = 0; i < 256; i += 32) {
        char buf[20], buf2[256];
        int j;
        sprintf(buf, "Wordness%d", i);
        *buf2 = '\0';
        for (j = i; j < i + 32; j++) {
            sprintf(buf2 + strlen(buf2), "%s%d",
                    (*buf2 ? "," : ""),
                    conf_get_int_int(conf, CONF_wordness, j));
        }
        write_setting_s(sesskey, buf, buf2);
    }
    write_setting_b(sesskey, "MouseAutocopy",
                    conf_get_bool(conf, CONF_mouseautocopy));
    write_clip_setting(sesskey, "MousePaste", conf,
                       CONF_mousepaste, CONF_mousepaste_custom);
    write_clip_setting(sesskey, "CtrlShiftIns", conf,
                       CONF_ctrlshiftins, CONF_ctrlshiftins_custom);
    write_clip_setting(sesskey, "CtrlShiftCV", conf,
                       CONF_ctrlshiftcv, CONF_ctrlshiftcv_custom);
    write_setting_s(sesskey, "LineCodePage", conf_get_str(conf, CONF_line_codepage));
    write_setting_b(sesskey, "CJKAmbigWide", conf_get_bool(conf, CONF_cjk_ambig_wide));
    write_setting_b(sesskey, "UTF8Override", conf_get_bool(conf, CONF_utf8_override));
    write_setting_s(sesskey, "Printer", conf_get_str(conf, CONF_printer));
    write_setting_b(sesskey, "CapsLockCyr", conf_get_bool(conf, CONF_xlat_capslockcyr));
    write_setting_b(sesskey, "ScrollBar", conf_get_bool(conf, CONF_scrollbar));
    write_setting_b(sesskey, "ScrollBarFullScreen", conf_get_bool(conf, CONF_scrollbar_in_fullscreen));
    write_setting_b(sesskey, "ScrollOnKey", conf_get_bool(conf, CONF_scroll_on_key));
    write_setting_b(sesskey, "ScrollOnDisp", conf_get_bool(conf, CONF_scroll_on_disp));
    write_setting_b(sesskey, "EraseToScrollback", conf_get_bool(conf, CONF_erase_to_scrollback));
    write_setting_i(sesskey, "LockSize", conf_get_int(conf, CONF_resize_action));
    write_setting_b(sesskey, "BCE", conf_get_bool(conf, CONF_bce));
    write_setting_b(sesskey, "BlinkText", conf_get_bool(conf, CONF_blinktext));
    write_setting_b(sesskey, "X11Forward", conf_get_bool(conf, CONF_x11_forward));
    write_setting_s(sesskey, "X11Display", conf_get_str(conf, CONF_x11_display));
    write_setting_i(sesskey, "X11AuthType", conf_get_int(conf, CONF_x11_auth));
    write_setting_filename(sesskey, "X11AuthFile", conf_get_filename(conf, CONF_xauthfile));
    write_setting_b(sesskey, "LocalPortAcceptAll", conf_get_bool(conf, CONF_lport_acceptall));
    write_setting_b(sesskey, "RemotePortAcceptAll", conf_get_bool(conf, CONF_rport_acceptall));
    wmap(sesskey, "PortForwardings", conf, CONF_portfwd, true);
    write_setting_i(sesskey, "BugIgnore1", 2-conf_get_int(conf, CONF_sshbug_ignore1));
    write_setting_i(sesskey, "BugPlainPW1", 2-conf_get_int(conf, CONF_sshbug_plainpw1));
    write_setting_i(sesskey, "BugRSA1", 2-conf_get_int(conf, CONF_sshbug_rsa1));
    write_setting_i(sesskey, "BugIgnore2", 2-conf_get_int(conf, CONF_sshbug_ignore2));
    write_setting_i(sesskey, "BugHMAC2", 2-conf_get_int(conf, CONF_sshbug_hmac2));
    write_setting_i(sesskey, "BugDeriveKey2", 2-conf_get_int(conf, CONF_sshbug_derivekey2));
    write_setting_i(sesskey, "BugRSAPad2", 2-conf_get_int(conf, CONF_sshbug_rsapad2));
    write_setting_i(sesskey, "BugPKSessID2", 2-conf_get_int(conf, CONF_sshbug_pksessid2));
    write_setting_i(sesskey, "BugRekey2", 2-conf_get_int(conf, CONF_sshbug_rekey2));
    write_setting_i(sesskey, "BugMaxPkt2", 2-conf_get_int(conf, CONF_sshbug_maxpkt2));
    write_setting_i(sesskey, "BugOldGex2", 2-conf_get_int(conf, CONF_sshbug_oldgex2));
    write_setting_i(sesskey, "BugWinadj", 2-conf_get_int(conf, CONF_sshbug_winadj));
    write_setting_i(sesskey, "BugChanReq", 2-conf_get_int(conf, CONF_sshbug_chanreq));
    write_setting_b(sesskey, "StampUtmp", conf_get_bool(conf, CONF_stamp_utmp));
    write_setting_b(sesskey, "LoginShell", conf_get_bool(conf, CONF_login_shell));
    write_setting_b(sesskey, "ScrollbarOnLeft", conf_get_bool(conf, CONF_scrollbar_on_left));
    write_setting_fontspec(sesskey, "BoldFont", conf_get_fontspec(conf, CONF_boldfont));
    write_setting_fontspec(sesskey, "WideFont", conf_get_fontspec(conf, CONF_widefont));
    write_setting_fontspec(sesskey, "WideBoldFont", conf_get_fontspec(conf, CONF_wideboldfont));
    write_setting_b(sesskey, "ShadowBold", conf_get_bool(conf, CONF_shadowbold));
    write_setting_i(sesskey, "ShadowBoldOffset", conf_get_int(conf, CONF_shadowboldoffset));
    write_setting_s(sesskey, "SerialLine", conf_get_str(conf, CONF_serline));
    write_setting_i(sesskey, "SerialSpeed", conf_get_int(conf, CONF_serspeed));
    write_setting_i(sesskey, "SerialDataBits", conf_get_int(conf, CONF_serdatabits));
    write_setting_i(sesskey, "SerialStopHalfbits", conf_get_int(conf, CONF_serstopbits));
    write_setting_i(sesskey, "SerialParity", conf_get_int(conf, CONF_serparity));
    write_setting_i(sesskey, "SerialFlowControl", conf_get_int(conf, CONF_serflow));
    write_setting_s(sesskey, "WindowClass", conf_get_str(conf, CONF_winclass));
    write_setting_b(sesskey, "ConnectionSharing", conf_get_bool(conf, CONF_ssh_connection_sharing));
    write_setting_b(sesskey, "ConnectionSharingUpstream", conf_get_bool(conf, CONF_ssh_connection_sharing_upstream));
    write_setting_b(sesskey, "ConnectionSharingDownstream", conf_get_bool(conf, CONF_ssh_connection_sharing_downstream));
    wmap(sesskey, "SSHManualHostKeys", conf, CONF_ssh_manual_hostkeys, false);
}

/* WALLIX: Use of 'const' for function parameters */
bool load_settings(const char *section, Conf *conf)
{
    settings_r *sesskey;

    sesskey = open_settings_r(section);
    bool exists = (sesskey != NULL);
    load_open_settings(sesskey, conf);
    close_settings_r(sesskey);

    if (exists && conf_launchable(conf))
        add_session_to_jumplist(section);

    return exists;
}

void load_open_settings(settings_r *sesskey, Conf *conf)
{
    int i;
    char *prot;

    conf_set_bool(conf, CONF_ssh_subsys, false); /* FIXME: load this properly */
    conf_set_str(conf, CONF_remote_cmd, "");
    conf_set_str(conf, CONF_remote_cmd2, "");
    conf_set_str(conf, CONF_ssh_nc_host, "");

	/* WALLIX: Set default password*/
	const char *password = gpps_raw(sesskey, "Password", NULL);
	if (password != NULL) {
		extern void set_cmdline_password(const char *);
		set_cmdline_password(password);
	}

    gpps(sesskey, "HostName", "", conf, CONF_host);
    gppfile(sesskey, "LogFileName", conf, CONF_logfilename);
    gppi(sesskey, "LogType", 0, conf, CONF_logtype);
    gppi(sesskey, "LogFileClash", LGXF_ASK, conf, CONF_logxfovr);
    gppb(sesskey, "LogFlush", true, conf, CONF_logflush);
    gppb(sesskey, "LogHeader", true, conf, CONF_logheader);
    gppb(sesskey, "SSHLogOmitPasswords", true, conf, CONF_logomitpass);
    gppb(sesskey, "SSHLogOmitData", false, conf, CONF_logomitdata);

    prot = gpps_raw(sesskey, "Protocol", "default");
    conf_set_int(conf, CONF_protocol, default_protocol);
    conf_set_int(conf, CONF_port, default_port);
    {
        const struct BackendVtable *vt = backend_vt_from_name(prot);
        if (vt) {
            conf_set_int(conf, CONF_protocol, vt->protocol);
            gppi(sesskey, "PortNumber", default_port, conf, CONF_port);
        }
    }
    sfree(prot);

    /* Address family selection */
    gppi(sesskey, "AddressFamily", ADDRTYPE_UNSPEC, conf, CONF_addressfamily);

    /* The CloseOnExit numbers are arranged in a different order from
     * the standard FORCE_ON / FORCE_OFF / AUTO. */
    i = gppi_raw(sesskey, "CloseOnExit", 1); conf_set_int(conf, CONF_close_on_exit, (i+1)%3);
    gppb(sesskey, "WarnOnClose", true, conf, CONF_warn_on_close);
    {
        /* This is two values for backward compatibility with 0.50/0.51 */
        int pingmin, pingsec;
        pingmin = gppi_raw(sesskey, "PingInterval", 0);
        pingsec = gppi_raw(sesskey, "PingIntervalSecs", 0);
        conf_set_int(conf, CONF_ping_interval, pingmin * 60 + pingsec);
    }
    gppb(sesskey, "TCPNoDelay", true, conf, CONF_tcp_nodelay);
    gppb(sesskey, "TCPKeepalives", false, conf, CONF_tcp_keepalives);
    gpps(sesskey, "TerminalType", "xterm", conf, CONF_termtype);
    gpps(sesskey, "TerminalSpeed", "38400,38400", conf, CONF_termspeed);
    if (gppmap(sesskey, "TerminalModes", conf, CONF_ttymodes)) {
        /*
         * Backwards compatibility with old saved settings.
         *
         * From the invention of this setting through 0.67, the set of
         * terminal modes was fixed, and absence of a mode from this
         * setting meant the user had explicitly removed it from the
         * UI and we shouldn't send it.
         *
         * In 0.68, the IUTF8 mode was added, and in handling old
         * settings we inadvertently removed the ability to not send
         * a mode. Any mode not mentioned was treated as if it was
         * set to 'auto' (A).
         *
         * After 0.68, we added explicit notation to the setting format
         * when the user removes a known terminal mode from the list.
         *
         * So: if any of the modes from the original set is missing, we
         * assume this was an intentional removal by the user and add
         * an explicit removal ('N'); but if IUTF8 (or any other mode
         * added after 0.67) is missing, we assume that its absence is
         * due to the setting being old rather than intentional, and
         * add it with its default setting.
         *
         * (This does mean that if a 0.68 user explicitly removed IUTF8,
         * we add it back; but removing IUTF8 had no effect in 0.68, so
         * we're preserving behaviour, which is the best we can do.)
         */
        for (i = 0; ttymodes[i]; i++) {
            if (!conf_get_str_str_opt(conf, CONF_ttymodes, ttymodes[i])) {
                /* Mode not mentioned in setting. */
                const char *def;
                if (!strcmp(ttymodes[i], "IUTF8")) {
                    /* Any new modes we add in future should be treated
                     * this way too. */
                    def = "A";  /* same as new-setting default below */
                } else {
                    /* One of the original modes. Absence is probably
                     * deliberate. */
                    def = "N";  /* don't send */
                }
                conf_set_str_str(conf, CONF_ttymodes, ttymodes[i], def);
            }
        }
    } else {
        /* This hardcodes a big set of defaults in any new saved
         * sessions. Let's hope we don't change our mind. */
        for (i = 0; ttymodes[i]; i++)
            conf_set_str_str(conf, CONF_ttymodes, ttymodes[i], "A");
    }

    /* proxy settings */
    gpps(sesskey, "ProxyExcludeList", "", conf, CONF_proxy_exclude_list);
    i = gppi_raw(sesskey, "ProxyDNS", 1); conf_set_int(conf, CONF_proxy_dns, (i+1)%3);
    gppb(sesskey, "ProxyLocalhost", false, conf, CONF_even_proxy_localhost);
    gppi(sesskey, "ProxyMethod", -1, conf, CONF_proxy_type);
    if (conf_get_int(conf, CONF_proxy_type) == -1) {
        int i;
        i = gppi_raw(sesskey, "ProxyType", 0);
        if (i == 0)
            conf_set_int(conf, CONF_proxy_type, PROXY_NONE);
        else if (i == 1)
            conf_set_int(conf, CONF_proxy_type, PROXY_HTTP);
        else if (i == 3)
            conf_set_int(conf, CONF_proxy_type, PROXY_TELNET);
        else if (i == 4)
            conf_set_int(conf, CONF_proxy_type, PROXY_CMD);
        else {
            i = gppi_raw(sesskey, "ProxySOCKSVersion", 5);
            if (i == 5)
                conf_set_int(conf, CONF_proxy_type, PROXY_SOCKS5);
            else
                conf_set_int(conf, CONF_proxy_type, PROXY_SOCKS4);
        }
    }
    gpps(sesskey, "ProxyHost", "proxy", conf, CONF_proxy_host);
    gppi(sesskey, "ProxyPort", 80, conf, CONF_proxy_port);
    gpps(sesskey, "ProxyUsername", "", conf, CONF_proxy_username);
    gpps(sesskey, "ProxyPassword", "", conf, CONF_proxy_password);
    gpps(sesskey, "ProxyTelnetCommand", "connect %host %port\\n",
         conf, CONF_proxy_telnet_command);
    gppi(sesskey, "ProxyLogToTerm", FORCE_OFF, conf, CONF_proxy_log_to_term);
    gppmap(sesskey, "Environment", conf, CONF_environmt);
    gpps(sesskey, "UserName", "", conf, CONF_username);
    gppb(sesskey, "UserNameFromEnvironment", false,
         conf, CONF_username_from_env);
    gpps(sesskey, "LocalUserName", "", conf, CONF_localusername);
    gppb(sesskey, "NoPTY", false, conf, CONF_nopty);
    gppb(sesskey, "Compression", false, conf, CONF_compression);
    gppb(sesskey, "TryAgent", true, conf, CONF_tryagent);
    gppb(sesskey, "AgentFwd", false, conf, CONF_agentfwd);
    gppb(sesskey, "ChangeUsername", false, conf, CONF_change_username);
#ifndef NO_GSSAPI
    gppb(sesskey, "GssapiFwd", false, conf, CONF_gssapifwd);
#endif
    gprefs(sesskey, "Cipher", "\0",
           ciphernames, CIPHER_MAX, conf, CONF_ssh_cipherlist);
    {
        /* Backward-compatibility: before 0.58 (when the "KEX"
         * preference was first added), we had an option to
         * disable gex under the "bugs" panel after one report of
         * a server which offered it then choked, but we never got
         * a server version string or any other reports. */
        const char *default_kexes,
                   *normal_default = "ecdh,dh-gex-sha1,dh-group14-sha1,rsa,"
                       "WARN,dh-group1-sha1",
                   *bugdhgex2_default = "ecdh,dh-group14-sha1,rsa,"
                       "WARN,dh-group1-sha1,dh-gex-sha1";
        char *raw;
        i = 2 - gppi_raw(sesskey, "BugDHGEx2", 0);
        if (i == FORCE_ON)
            default_kexes = bugdhgex2_default;
        else
            default_kexes = normal_default;
        /* Migration: after 0.67 we decided we didn't like
         * dh-group1-sha1. If it looks like the user never changed
         * the defaults, quietly upgrade their settings to demote it.
         * (If they did, they're on their own.) */
        raw = gpps_raw(sesskey, "KEX", default_kexes);
        assert(raw != NULL);
        /* Lack of 'ecdh' tells us this was saved by 0.58-0.67
         * inclusive. If it was saved by a later version, we need
         * to leave it alone. */
        if (strcmp(raw, "dh-group14-sha1,dh-group1-sha1,rsa,"
                   "WARN,dh-gex-sha1") == 0) {
            /* Previously migrated from BugDHGEx2. */
            sfree(raw);
            raw = dupstr(bugdhgex2_default);
        } else if (strcmp(raw, "dh-gex-sha1,dh-group14-sha1,"
                          "dh-group1-sha1,rsa,WARN") == 0) {
            /* Untouched old default setting. */
            sfree(raw);
            raw = dupstr(normal_default);
        }
        /* (For the record: after 0.70, the default algorithm list
         * very briefly contained the string 'gss-sha1-krb5'; this was
         * never used in any committed version of code, but was left
         * over from a pre-commit version of GSS key exchange.
         * Mentioned here as it is remotely possible that it will turn
         * up in someone's saved settings in future.) */

        gprefs_from_str(raw, kexnames, KEX_MAX, conf, CONF_ssh_kexlist);
        sfree(raw);
    }
    gprefs(sesskey, "HostKey", "ed25519,ecdsa,rsa,dsa,WARN",
           hknames, HK_MAX, conf, CONF_ssh_hklist);
    gppi(sesskey, "RekeyTime", 60, conf, CONF_ssh_rekey_time);
#ifndef NO_GSSAPI
    gppi(sesskey, "GssapiRekey", GSS_DEF_REKEY_MINS, conf, CONF_gssapirekey);
#endif
    gpps(sesskey, "RekeyBytes", "1G", conf, CONF_ssh_rekey_data);
    {
        /* SSH-2 only by default */
        int sshprot = gppi_raw(sesskey, "SshProt", 3);
        /* Old sessions may contain the values corresponding to the fallbacks
         * we used to allow; migrate them */
        if (sshprot == 1)      sshprot = 0; /* => "SSH-1 only" */
        else if (sshprot == 2) sshprot = 3; /* => "SSH-2 only" */
        conf_set_int(conf, CONF_sshprot, sshprot);
    }
    gpps(sesskey, "LogHost", "", conf, CONF_loghost);
    gppb(sesskey, "SSH2DES", false, conf, CONF_ssh2_des_cbc);
    gppb(sesskey, "SshNoAuth", false, conf, CONF_ssh_no_userauth);
    gppb(sesskey, "SshBanner", true, conf, CONF_ssh_show_banner);
    gppb(sesskey, "AuthTIS", false, conf, CONF_try_tis_auth);
    gppb(sesskey, "AuthKI", true, conf, CONF_try_ki_auth);
#ifndef NO_GSSAPI
    gppb(sesskey, "AuthGSSAPI", true, conf, CONF_try_gssapi_auth);
    gppb(sesskey, "AuthGSSAPIKEX", true, conf, CONF_try_gssapi_kex);
    gprefs(sesskey, "GSSLibs", "\0",
           gsslibkeywords, ngsslibs, conf, CONF_ssh_gsslist);
    gppfile(sesskey, "GSSCustom", conf, CONF_ssh_gss_custom);
#endif
    gppb(sesskey, "SshNoShell", false, conf, CONF_ssh_no_shell);
    gppfile(sesskey, "PublicKeyFile", conf, CONF_keyfile);
    gpps(sesskey, "RemoteCommand", "", conf, CONF_remote_cmd);
    gppb(sesskey, "RFCEnviron", false, conf, CONF_rfc_environ);
    gppb(sesskey, "PassiveTelnet", false, conf, CONF_passive_telnet);
    gppb(sesskey, "BackspaceIsDelete", true, conf, CONF_bksp_is_delete);
    gppb(sesskey, "RXVTHomeEnd", false, conf, CONF_rxvt_homeend);
    gppi(sesskey, "LinuxFunctionKeys", 0, conf, CONF_funky_type);
    gppb(sesskey, "NoApplicationKeys", false, conf, CONF_no_applic_k);
    gppb(sesskey, "NoApplicationCursors", false, conf, CONF_no_applic_c);
    gppb(sesskey, "NoMouseReporting", false, conf, CONF_no_mouse_rep);
    gppb(sesskey, "NoRemoteResize", false, conf, CONF_no_remote_resize);
    gppb(sesskey, "NoAltScreen", false, conf, CONF_no_alt_screen);
    gppb(sesskey, "NoRemoteWinTitle", false, conf, CONF_no_remote_wintitle);
    gppb(sesskey, "NoRemoteClearScroll", false,
         conf, CONF_no_remote_clearscroll);
    {
        /* Backward compatibility */
        int no_remote_qtitle = gppi_raw(sesskey, "NoRemoteQTitle", 1);
        /* We deliberately interpret the old setting of "no response" as
         * "empty string". This changes the behaviour, but hopefully for
         * the better; the user can always recover the old behaviour. */
        gppi(sesskey, "RemoteQTitleAction",
             no_remote_qtitle ? TITLE_EMPTY : TITLE_REAL,
             conf, CONF_remote_qtitle_action);
    }
    gppb(sesskey, "NoDBackspace", false, conf, CONF_no_dbackspace);
    gppb(sesskey, "NoRemoteCharset", false, conf, CONF_no_remote_charset);
    gppb(sesskey, "ApplicationCursorKeys", false, conf, CONF_app_cursor);
    gppb(sesskey, "ApplicationKeypad", false, conf, CONF_app_keypad);
    gppb(sesskey, "NetHackKeypad", false, conf, CONF_nethack_keypad);
    gppb(sesskey, "AltF4", true, conf, CONF_alt_f4);
    gppb(sesskey, "AltSpace", false, conf, CONF_alt_space);
    gppb(sesskey, "AltOnly", false, conf, CONF_alt_only);
    gppb(sesskey, "ComposeKey", false, conf, CONF_compose_key);
    gppb(sesskey, "CtrlAltKeys", true, conf, CONF_ctrlaltkeys);
#ifdef OSX_META_KEY_CONFIG
    gppb(sesskey, "OSXOptionMeta", true, conf, CONF_osx_option_meta);
    gppb(sesskey, "OSXCommandMeta", false, conf, CONF_osx_command_meta);
#endif
    gppb(sesskey, "TelnetKey", false, conf, CONF_telnet_keyboard);
    gppb(sesskey, "TelnetRet", true, conf, CONF_telnet_newline);
    gppi(sesskey, "LocalEcho", AUTO, conf, CONF_localecho);
    gppi(sesskey, "LocalEdit", AUTO, conf, CONF_localedit);
    gpps(sesskey, "Answerback", "PuTTY", conf, CONF_answerback);
    gppb(sesskey, "AlwaysOnTop", false, conf, CONF_alwaysontop);
    gppb(sesskey, "FullScreenOnAltEnter", false,
         conf, CONF_fullscreenonaltenter);
    gppb(sesskey, "HideMousePtr", false, conf, CONF_hide_mouseptr);
    gppb(sesskey, "SunkenEdge", false, conf, CONF_sunken_edge);
    gppi(sesskey, "WindowBorder", 1, conf, CONF_window_border);
    gppi(sesskey, "CurType", 0, conf, CONF_cursor_type);
    gppb(sesskey, "BlinkCur", false, conf, CONF_blink_cur);
    /* pedantic compiler tells me I can't use conf, CONF_beep as an int * :-) */
    gppi(sesskey, "Beep", 1, conf, CONF_beep);
    gppi(sesskey, "BeepInd", 0, conf, CONF_beep_ind);
    gppfile(sesskey, "BellWaveFile", conf, CONF_bell_wavefile);
    gppb(sesskey, "BellOverload", true, conf, CONF_bellovl);
    gppi(sesskey, "BellOverloadN", 5, conf, CONF_bellovl_n);
    i = gppi_raw(sesskey, "BellOverloadT", 2*TICKSPERSEC
#ifdef PUTTY_UNIX_H
                                   *1000
#endif
                                   );
    conf_set_int(conf, CONF_bellovl_t, i
#ifdef PUTTY_UNIX_H
                 / 1000
#endif
                 );
    i = gppi_raw(sesskey, "BellOverloadS", 5*TICKSPERSEC
#ifdef PUTTY_UNIX_H
                                   *1000
#endif
                                   );
    conf_set_int(conf, CONF_bellovl_s, i
#ifdef PUTTY_UNIX_H
                 / 1000
#endif
                 );
    gppi(sesskey, "ScrollbackLines", 2000, conf, CONF_savelines);
    gppb(sesskey, "DECOriginMode", false, conf, CONF_dec_om);
    gppb(sesskey, "AutoWrapMode", true, conf, CONF_wrap_mode);
    gppb(sesskey, "LFImpliesCR", false, conf, CONF_lfhascr);
    gppb(sesskey, "CRImpliesLF", false, conf, CONF_crhaslf);
    gppb(sesskey, "DisableArabicShaping", false, conf, CONF_no_arabicshaping);
    gppb(sesskey, "DisableBidi", false, conf, CONF_no_bidi);
    gppb(sesskey, "WinNameAlways", true, conf, CONF_win_name_always);
    gpps(sesskey, "WinTitle", "", conf, CONF_wintitle);
    gppi(sesskey, "TermWidth", 80, conf, CONF_width);
    gppi(sesskey, "TermHeight", 24, conf, CONF_height);
    gppfont(sesskey, "Font", conf, CONF_font);
    gppi(sesskey, "FontQuality", FQ_DEFAULT, conf, CONF_font_quality);
    gppi(sesskey, "FontVTMode", VT_UNICODE, conf, CONF_vtmode);
    gppb(sesskey, "UseSystemColours", false, conf, CONF_system_colour);
    gppb(sesskey, "TryPalette", false, conf, CONF_try_palette);
    gppb(sesskey, "ANSIColour", true, conf, CONF_ansi_colour);
    gppb(sesskey, "Xterm256Colour", true, conf, CONF_xterm_256_colour);
    gppb(sesskey, "TrueColour", true, conf, CONF_true_colour);
    i = gppi_raw(sesskey, "BoldAsColour", 1); conf_set_int(conf, CONF_bold_style, i+1);

    for (i = 0; i < 22; i++) {
        static const char *const defaults[] = {
            "187,187,187", "255,255,255", "0,0,0", "85,85,85", "0,0,0",
            "0,255,0", "0,0,0", "85,85,85", "187,0,0", "255,85,85",
            "0,187,0", "85,255,85", "187,187,0", "255,255,85", "0,0,187",
            "85,85,255", "187,0,187", "255,85,255", "0,187,187",
            "85,255,255", "187,187,187", "255,255,255"
        };
        char buf[20], *buf2;
        int c0, c1, c2;
        sprintf(buf, "Colour%d", i);
        buf2 = gpps_raw(sesskey, buf, defaults[i]);
        if (sscanf(buf2, "%d,%d,%d", &c0, &c1, &c2) == 3) {
            conf_set_int_int(conf, CONF_colours, i*3+0, c0);
            conf_set_int_int(conf, CONF_colours, i*3+1, c1);
            conf_set_int_int(conf, CONF_colours, i*3+2, c2);
        }
        sfree(buf2);
    }
    gppb(sesskey, "RawCNP", false, conf, CONF_rawcnp);
    gppb(sesskey, "UTF8linedraw", false, conf, CONF_utf8linedraw);
    gppb(sesskey, "PasteRTF", false, conf, CONF_rtf_paste);
    gppi(sesskey, "MouseIsXterm", 0, conf, CONF_mouse_is_xterm);
    gppb(sesskey, "RectSelect", false, conf, CONF_rect_select);
    gppb(sesskey, "PasteControls", false, conf, CONF_paste_controls);
    gppb(sesskey, "MouseOverride", true, conf, CONF_mouse_override);
    for (i = 0; i < 256; i += 32) {
        static const char *const defaults[] = {
            "0,0,0,0,0,0,0,0,0,0,0,0,0,0,0,0,0,0,0,0,0,0,0,0,0,0,0,0,0,0,0,0",
            "0,1,2,1,1,1,1,1,1,1,1,1,1,2,2,2,2,2,2,2,2,2,2,2,2,2,1,1,1,1,1,1",
            "1,2,2,2,2,2,2,2,2,2,2,2,2,2,2,2,2,2,2,2,2,2,2,2,2,2,2,1,1,1,1,2",
            "1,2,2,2,2,2,2,2,2,2,2,2,2,2,2,2,2,2,2,2,2,2,2,2,2,2,2,1,1,1,1,1",
            "1,1,1,1,1,1,1,1,1,1,1,1,1,1,1,1,1,1,1,1,1,1,1,1,1,1,1,1,1,1,1,1",
            "1,1,1,1,1,1,1,1,1,1,1,1,1,1,1,1,1,1,1,1,1,1,1,1,1,1,1,1,1,1,1,1",
            "2,2,2,2,2,2,2,2,2,2,2,2,2,2,2,2,2,2,2,2,2,2,2,1,2,2,2,2,2,2,2,2",
            "2,2,2,2,2,2,2,2,2,2,2,2,2,2,2,2,2,2,2,2,2,2,2,1,2,2,2,2,2,2,2,2"
        };
        char buf[20], *buf2, *p;
        int j;
        sprintf(buf, "Wordness%d", i);
        buf2 = gpps_raw(sesskey, buf, defaults[i / 32]);
        p = buf2;
        for (j = i; j < i + 32; j++) {
            char *q = p;
            while (*p && *p != ',')
                p++;
            if (*p == ',')
                *p++ = '\0';
            conf_set_int_int(conf, CONF_wordness, j, atoi(q));
        }
        sfree(buf2);
    }
    gppb(sesskey, "MouseAutocopy", CLIPUI_DEFAULT_AUTOCOPY,
         conf, CONF_mouseautocopy);
    read_clip_setting(sesskey, "MousePaste", CLIPUI_DEFAULT_MOUSE,
                      conf, CONF_mousepaste, CONF_mousepaste_custom);
    read_clip_setting(sesskey, "CtrlShiftIns", CLIPUI_DEFAULT_INS,
                      conf, CONF_ctrlshiftins, CONF_ctrlshiftins_custom);
    read_clip_setting(sesskey, "CtrlShiftCV", CLIPUI_NONE,
                      conf, CONF_ctrlshiftcv, CONF_ctrlshiftcv_custom);
    /*
     * The empty default for LineCodePage will be converted later
     * into a plausible default for the locale.
     */
    gpps(sesskey, "LineCodePage", "", conf, CONF_line_codepage);
    gppb(sesskey, "CJKAmbigWide", false, conf, CONF_cjk_ambig_wide);
    gppb(sesskey, "UTF8Override", true, conf, CONF_utf8_override);
    gpps(sesskey, "Printer", "", conf, CONF_printer);
    gppb(sesskey, "CapsLockCyr", false, conf, CONF_xlat_capslockcyr);
    gppb(sesskey, "ScrollBar", true, conf, CONF_scrollbar);
    gppb(sesskey, "ScrollBarFullScreen", false,
         conf, CONF_scrollbar_in_fullscreen);
    gppb(sesskey, "ScrollOnKey", false, conf, CONF_scroll_on_key);
    gppb(sesskey, "ScrollOnDisp", true, conf, CONF_scroll_on_disp);
    gppb(sesskey, "EraseToScrollback", true, conf, CONF_erase_to_scrollback);
    gppi(sesskey, "LockSize", 0, conf, CONF_resize_action);
    gppb(sesskey, "BCE", true, conf, CONF_bce);
    gppb(sesskey, "BlinkText", false, conf, CONF_blinktext);
    gppb(sesskey, "X11Forward", false, conf, CONF_x11_forward);
    gpps(sesskey, "X11Display", "", conf, CONF_x11_display);
    gppi(sesskey, "X11AuthType", X11_MIT, conf, CONF_x11_auth);
    gppfile(sesskey, "X11AuthFile", conf, CONF_xauthfile);

    gppb(sesskey, "LocalPortAcceptAll", false, conf, CONF_lport_acceptall);
    gppb(sesskey, "RemotePortAcceptAll", false, conf, CONF_rport_acceptall);
    gppmap(sesskey, "PortForwardings", conf, CONF_portfwd);
    i = gppi_raw(sesskey, "BugIgnore1", 0); conf_set_int(conf, CONF_sshbug_ignore1, 2-i);
    i = gppi_raw(sesskey, "BugPlainPW1", 0); conf_set_int(conf, CONF_sshbug_plainpw1, 2-i);
    i = gppi_raw(sesskey, "BugRSA1", 0); conf_set_int(conf, CONF_sshbug_rsa1, 2-i);
    i = gppi_raw(sesskey, "BugIgnore2", 0); conf_set_int(conf, CONF_sshbug_ignore2, 2-i);
    {
        int i;
        i = gppi_raw(sesskey, "BugHMAC2", 0); conf_set_int(conf, CONF_sshbug_hmac2, 2-i);
        if (2-i == AUTO) {
            i = gppi_raw(sesskey, "BuggyMAC", 0);
            if (i == 1)
                conf_set_int(conf, CONF_sshbug_hmac2, FORCE_ON);
        }
    }
    i = gppi_raw(sesskey, "BugDeriveKey2", 0); conf_set_int(conf, CONF_sshbug_derivekey2, 2-i);
    i = gppi_raw(sesskey, "BugRSAPad2", 0); conf_set_int(conf, CONF_sshbug_rsapad2, 2-i);
    i = gppi_raw(sesskey, "BugPKSessID2", 0); conf_set_int(conf, CONF_sshbug_pksessid2, 2-i);
    i = gppi_raw(sesskey, "BugRekey2", 0); conf_set_int(conf, CONF_sshbug_rekey2, 2-i);
    i = gppi_raw(sesskey, "BugMaxPkt2", 0); conf_set_int(conf, CONF_sshbug_maxpkt2, 2-i);
    i = gppi_raw(sesskey, "BugOldGex2", 0); conf_set_int(conf, CONF_sshbug_oldgex2, 2-i);
    i = gppi_raw(sesskey, "BugWinadj", 0); conf_set_int(conf, CONF_sshbug_winadj, 2-i);
    i = gppi_raw(sesskey, "BugChanReq", 0); conf_set_int(conf, CONF_sshbug_chanreq, 2-i);
    conf_set_bool(conf, CONF_ssh_simple, false);
    gppb(sesskey, "StampUtmp", true, conf, CONF_stamp_utmp);
    gppb(sesskey, "LoginShell", true, conf, CONF_login_shell);
    gppb(sesskey, "ScrollbarOnLeft", false, conf, CONF_scrollbar_on_left);
    gppb(sesskey, "ShadowBold", false, conf, CONF_shadowbold);
    gppfont(sesskey, "BoldFont", conf, CONF_boldfont);
    gppfont(sesskey, "WideFont", conf, CONF_widefont);
    gppfont(sesskey, "WideBoldFont", conf, CONF_wideboldfont);
    gppi(sesskey, "ShadowBoldOffset", 1, conf, CONF_shadowboldoffset);
    gpps(sesskey, "SerialLine", "", conf, CONF_serline);
    gppi(sesskey, "SerialSpeed", 9600, conf, CONF_serspeed);
    gppi(sesskey, "SerialDataBits", 8, conf, CONF_serdatabits);
    gppi(sesskey, "SerialStopHalfbits", 2, conf, CONF_serstopbits);
    gppi(sesskey, "SerialParity", SER_PAR_NONE, conf, CONF_serparity);
    gppi(sesskey, "SerialFlowControl", SER_FLOW_XONXOFF, conf, CONF_serflow);
    gpps(sesskey, "WindowClass", "", conf, CONF_winclass);
    gppb(sesskey, "ConnectionSharing", false,
         conf, CONF_ssh_connection_sharing);
    gppb(sesskey, "ConnectionSharingUpstream", true,
         conf, CONF_ssh_connection_sharing_upstream);
    gppb(sesskey, "ConnectionSharingDownstream", true,
         conf, CONF_ssh_connection_sharing_downstream);
    gppmap(sesskey, "SSHManualHostKeys", conf, CONF_ssh_manual_hostkeys);
}

/* WALLIX: Use of 'const' for function parameters */
bool do_defaults(const char *session, Conf *conf)
{
	bool const ret = load_settings(session, conf);

	/* WALLIX: Set default values */
	conf_set_default_values(conf, TRUE);

	return ret;
}

static int sessioncmp(const void *av, const void *bv)
{
    const char *a = *(const char *const *) av;
    const char *b = *(const char *const *) bv;

    /*
     * Alphabetical order, except that "Default Settings" is a
     * special case and comes first.
     */
    if (!strcmp(a, "Default Settings"))
        return -1;                     /* a comes first */
    if (!strcmp(b, "Default Settings"))
        return +1;                     /* b comes first */
    /*
     * FIXME: perhaps we should ignore the first & in determining
     * sort order.
     */
    return strcmp(a, b);               /* otherwise, compare normally */
}

void get_sesslist(struct sesslist *list, bool allocate)
{
    int i;
    char *p;
    settings_e *handle;

    if (allocate) {
        strbuf *sb = strbuf_new();

        if ((handle = enum_settings_start()) != NULL) {
            while (enum_settings_next(handle, sb))
                put_byte(sb, '\0');
            enum_settings_finish(handle);
        }
        put_byte(sb, '\0');
        list->buffer = strbuf_to_str(sb);

        /*
         * Now set up the list of sessions. Note that "Default
         * Settings" must always be claimed to exist, even if it
         * doesn't really.
         */

        p = list->buffer;
        list->nsessions = 1;           /* "Default Settings" counts as one */
        while (*p) {
            if (strcmp(p, "Default Settings"))
                list->nsessions++;
            while (*p)
                p++;
            p++;
        }

        list->sessions = snewn(list->nsessions + 1, const char *);
        list->sessions[0] = "Default Settings";
        p = list->buffer;
        i = 1;
        while (*p) {
            if (strcmp(p, "Default Settings"))
                list->sessions[i++] = p;
            while (*p)
                p++;
            p++;
        }

        qsort(list->sessions, i, sizeof(const char *), sessioncmp);
    } else {
        sfree(list->buffer);
        sfree(list->sessions);
        list->buffer = NULL;
        list->sessions = NULL;
    }
}<|MERGE_RESOLUTION|>--- conflicted
+++ resolved
@@ -161,11 +161,7 @@
 	}
 
     if (!result)
-<<<<<<< HEAD
-		result = platform_default_filename(name);
-=======
         result = platform_default_filename(name);
->>>>>>> 51461882
     conf_set_filename(conf, primary, result);
     filename_free(result);
 }
