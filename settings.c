/*
 * settings.c: read and write saved sessions. (platform-independent)
 */

#include <assert.h>
#include <stdio.h>
#include <stdlib.h>
#include "putty.h"
#include "storage.h"
#ifndef NO_GSSAPI
#include "sshgssc.h"
#include "sshgss.h"
#endif


/* The cipher order given here is the default order. */
static const struct keyvalwhere ciphernames[] = {
    { "aes",        CIPHER_AES,             -1, -1 },
    { "chacha20",   CIPHER_CHACHA20,        CIPHER_AES, +1 },
    { "3des",       CIPHER_3DES,            -1, -1 },
    { "WARN",       CIPHER_WARN,            -1, -1 },
    { "des",        CIPHER_DES,             -1, -1 },
    { "blowfish",   CIPHER_BLOWFISH,        -1, -1 },
    { "arcfour",    CIPHER_ARCFOUR,         -1, -1 },
};

/* The default order here is sometimes overridden by the backward-
 * compatibility warts in load_open_settings(), and should be kept
 * in sync with those. */
static const struct keyvalwhere kexnames[] = {
    { "ecdh",               KEX_ECDH,       -1, +1 },
    /* This name is misleading: it covers both SHA-256 and SHA-1 variants */
    { "dh-gex-sha1",        KEX_DHGEX,      -1, -1 },
    { "dh-group14-sha1",    KEX_DHGROUP14,  -1, -1 },
    { "dh-group1-sha1",     KEX_DHGROUP1,   KEX_WARN, +1 },
    { "rsa",                KEX_RSA,        KEX_WARN, -1 },
    { "WARN",               KEX_WARN,       -1, -1 }
};

static const struct keyvalwhere hknames[] = {
    { "ed25519",    HK_ED25519,             -1, +1 },
    { "ecdsa",      HK_ECDSA,               -1, -1 },
    { "dsa",        HK_DSA,                 -1, -1 },
    { "rsa",        HK_RSA,                 -1, -1 },
    { "WARN",       HK_WARN,                -1, -1 },
};

/*
 * All the terminal modes that we know about for the "TerminalModes"
 * setting. (Also used by config.c for the drop-down list.)
 * This is currently precisely the same as the set in ssh.c, but could
 * in principle differ if other backends started to support tty modes
 * (e.g., the pty backend).
 * The set of modes in in this array is currently significant for
 * settings migration from old versions; if they change, review the
 * gppmap() invocation for "TerminalModes".
 */
const char *const ttymodes[] = {
    "INTR",	"QUIT",     "ERASE",	"KILL",     "EOF",
    "EOL",	"EOL2",     "START",	"STOP",     "SUSP",
    "DSUSP",	"REPRINT",  "WERASE",	"LNEXT",    "FLUSH",
    "SWTCH",	"STATUS",   "DISCARD",	"IGNPAR",   "PARMRK",
    "INPCK",	"ISTRIP",   "INLCR",	"IGNCR",    "ICRNL",
    "IUCLC",	"IXON",     "IXANY",	"IXOFF",    "IMAXBEL",
    "IUTF8",    "ISIG",     "ICANON",   "XCASE",    "ECHO",
    "ECHOE",    "ECHOK",    "ECHONL",   "NOFLSH",   "TOSTOP",
    "IEXTEN",   "ECHOCTL",  "ECHOKE",   "PENDIN",   "OPOST",
    "OLCUC",    "ONLCR",    "OCRNL",    "ONOCR",    "ONLRET",
    "CS7",      "CS8",      "PARENB",   "PARODD",   NULL
};

/*
 * Convenience functions to access the backends[] array
 * (which is only present in tools that manage settings).
 */

const struct BackendVtable *backend_vt_from_name(const char *name)
{
    const struct BackendVtable *const *p;
    for (p = backends; *p != NULL; p++)
	if (!strcmp((*p)->name, name))
	    return *p;
    return NULL;
}

const struct BackendVtable *backend_vt_from_proto(int proto)
{
    const struct BackendVtable *const *p;
    for (p = backends; *p != NULL; p++)
	if ((*p)->protocol == proto)
	    return *p;
    return NULL;
}

char *get_remote_username(Conf *conf)
{
    char *username = conf_get_str(conf, CONF_username);
    if (*username) {
	return dupstr(username);
    } else if (conf_get_bool(conf, CONF_username_from_env)) {
	/* Use local username. */
	return get_username();     /* might still be NULL */
    } else {
	return NULL;
    }
}

static char *gpps_raw(settings_r *sesskey, const char *name, const char *def)
{
    char *ret = read_setting_s(sesskey, name);
    if (!ret)
	ret = platform_default_s(name);
    if (!ret)
	ret = def ? dupstr(def) : NULL;   /* permit NULL as final fallback */
    return ret;
}

static void gpps(settings_r *sesskey, const char *name, const char *def,
		 Conf *conf, int primary)
{
<<<<<<< HEAD
    char *val = gpps_raw(handle, name,
		conf_has_default_values(conf)
		? conf_get_str(conf, primary) : def);
=======
    char *val = gpps_raw(sesskey, name, def);
>>>>>>> 1d733808
    conf_set_str(conf, primary, val);
    sfree(val);
}

/*
 * gppfont and gppfile cannot have local defaults, since the very
 * format of a Filename or FontSpec is platform-dependent. So the
 * platform-dependent functions MUST return some sort of value.
 */
static void gppfont(settings_r *sesskey, char *name,
                    Conf *conf, int primary)
{
<<<<<<< HEAD
    FontSpec *result = read_setting_fontspec(handle, name);
	if (!result && conf_has_default_values(conf)) {
		result = conf_get_fontspec(conf, primary);
		if (result)
			result = fontspec_new(result->name, result->isbold, result->height, result->charset);
	}
=======
    FontSpec *result = read_setting_fontspec(sesskey, name);
>>>>>>> 1d733808
    if (!result)
        result = platform_default_fontspec(name);
    conf_set_fontspec(conf, primary, result);
    fontspec_free(result);
}
static void gppfile(settings_r *sesskey, const char *name,
                    Conf *conf, int primary)
{
<<<<<<< HEAD
	int toFreed = 1;
    Filename *result = read_setting_filename(handle, name);
	if (!result && conf_has_default_values(conf)) {
		result = conf_get_filename(conf, primary);
		if (result)
			result = filename_from_str(result->path);
	}
=======
    Filename *result = read_setting_filename(sesskey, name);
>>>>>>> 1d733808
    if (!result)
		result = platform_default_filename(name);
    conf_set_filename(conf, primary, result);
    filename_free(result);
}

static bool gppb_raw(settings_r *sesskey, const char *name, bool def)
{
    def = platform_default_b(name, def);
    return sesskey ? read_setting_i(sesskey, name, def) != 0 : def;
}

static void gppb(settings_r *sesskey, const char *name, bool def,
                 Conf *conf, int primary)
{
    conf_set_bool(conf, primary, gppb_raw(sesskey, name, def));
}

static int gppi_raw(settings_r *sesskey, const char *name, int def)
{
    def = platform_default_i(name, def);
    return read_setting_i(sesskey, name, def);
}

static void gppi(settings_r *sesskey, const char *name, int def,
                 Conf *conf, int primary)
{
<<<<<<< HEAD
	conf_set_int(conf,
		primary, gppi_raw(handle, name, conf_has_default_values(conf)
			? conf_get_int(conf, primary) : def));
=======
    conf_set_int(conf, primary, gppi_raw(sesskey, name, def));
>>>>>>> 1d733808
}

/*
 * Read a set of name-value pairs in the format we occasionally use:
 *   NAME\tVALUE\0NAME\tVALUE\0\0 in memory
 *   NAME=VALUE,NAME=VALUE, in storage
 * If there's no "=VALUE" (e.g. just NAME,NAME,NAME) then those keys
 * are mapped to the empty string.
 */
static bool gppmap(settings_r *sesskey, const char *name,
                   Conf *conf, int primary)
{
    char *buf, *p, *q, *key, *val;

    /*
     * Start by clearing any existing subkeys of this key from conf.
     */
    while ((key = conf_get_str_nthstrkey(conf, primary, 0)) != NULL)
        conf_del_str_str(conf, primary, key);

    /*
     * Now read a serialised list from the settings and unmarshal it
     * into its components.
     */
    buf = gpps_raw(sesskey, name, NULL);
    if (!buf)
	return false;

    p = buf;
    while (*p) {
	q = buf;
	val = NULL;
	while (*p && *p != ',') {
	    int c = *p++;
	    if (c == '=')
		c = '\0';
	    if (c == '\\')
		c = *p++;
	    *q++ = c;
	    if (!c)
		val = q;
	}
	if (*p == ',')
	    p++;
	if (!val)
	    val = q;
	*q = '\0';

        if (primary == CONF_portfwd && strchr(buf, 'D') != NULL) {
            /*
             * Backwards-compatibility hack: dynamic forwardings are
             * indexed in the data store as a third type letter in the
             * key, 'D' alongside 'L' and 'R' - but really, they
             * should be filed under 'L' with a special _value_,
             * because local and dynamic forwardings both involve
             * _listening_ on a local port, and are hence mutually
             * exclusive on the same port number. So here we translate
             * the legacy storage format into the sensible internal
             * form, by finding the D and turning it into a L.
             */
            char *newkey = dupstr(buf);
            *strchr(newkey, 'D') = 'L';
            conf_set_str_str(conf, primary, newkey, "D");
            sfree(newkey);
        } else {
            conf_set_str_str(conf, primary, buf, val);
        }
    }
    sfree(buf);

    return true;
}

/*
 * Write a set of name/value pairs in the above format, or just the
 * names if include_values is false.
 */
static void wmap(settings_w *sesskey, char const *outkey, Conf *conf,
                 int primary, bool include_values)
{
    char *buf, *p, *key, *realkey;
    const char *val, *q;
    int len;

    len = 1;			       /* allow for NUL */

    for (val = conf_get_str_strs(conf, primary, NULL, &key);
	 val != NULL;
	 val = conf_get_str_strs(conf, primary, key, &key))
	len += 2 + 2 * (strlen(key) + strlen(val));   /* allow for escaping */

    buf = snewn(len, char);
    p = buf;

    for (val = conf_get_str_strs(conf, primary, NULL, &key);
	 val != NULL;
	 val = conf_get_str_strs(conf, primary, key, &key)) {

        if (primary == CONF_portfwd && !strcmp(val, "D")) {
            /*
             * Backwards-compatibility hack, as above: translate from
             * the sensible internal representation of dynamic
             * forwardings (key "L<port>", value "D") to the
             * conceptually incoherent legacy storage format (key
             * "D<port>", value empty).
             */
            char *L;

            realkey = key;             /* restore it at end of loop */
            val = "";
            key = dupstr(key);
            L = strchr(key, 'L');
            if (L) *L = 'D';
        } else {
            realkey = NULL;
        }

	if (p != buf)
	    *p++ = ',';
	for (q = key; *q; q++) {
	    if (*q == '=' || *q == ',' || *q == '\\')
		*p++ = '\\';
	    *p++ = *q;
	}
        if (include_values) {
            *p++ = '=';
            for (q = val; *q; q++) {
                if (*q == '=' || *q == ',' || *q == '\\')
                    *p++ = '\\';
                *p++ = *q;
            }
        }

        if (realkey) {
            free(key);
            key = realkey;
        }
    }
    *p = '\0';
    write_setting_s(sesskey, outkey, buf);
    sfree(buf);
}

static int key2val(const struct keyvalwhere *mapping,
                   int nmaps, char *key)
{
    int i;
    for (i = 0; i < nmaps; i++)
	if (!strcmp(mapping[i].s, key)) return mapping[i].v;
    return -1;
}

static const char *val2key(const struct keyvalwhere *mapping,
                           int nmaps, int val)
{
    int i;
    for (i = 0; i < nmaps; i++)
	if (mapping[i].v == val) return mapping[i].s;
    return NULL;
}

/*
 * Helper function to parse a comma-separated list of strings into
 * a preference list array of values. Any missing values are added
 * to the end and duplicates are weeded.
 * XXX: assumes vals in 'mapping' are small +ve integers
 */
static void gprefs_from_str(const char *str,
			    const struct keyvalwhere *mapping, int nvals,
			    Conf *conf, int primary)
{
    char *commalist = dupstr(str);
    char *p, *q;
    int i, j, n, v, pos;
    unsigned long seen = 0;	       /* bitmap for weeding dups etc */

    /*
     * Go through that list and convert it into values.
     */
    n = 0;
    p = commalist;
    while (1) {
        while (*p && *p == ',') p++;
        if (!*p)
            break;                     /* no more words */

        q = p;
        while (*p && *p != ',') p++;
        if (*p) *p++ = '\0';

        v = key2val(mapping, nvals, q);
        if (v != -1 && !(seen & (1 << v))) {
	    seen |= (1 << v);
            conf_set_int_int(conf, primary, n, v);
            n++;
	}
    }

    sfree(commalist);

    /*
     * Now go through 'mapping' and add values that weren't mentioned
     * in the list we fetched. We may have to loop over it multiple
     * times so that we add values before other values whose default
     * positions depend on them.
     */
    while (n < nvals) {
        for (i = 0; i < nvals; i++) {
	    assert(mapping[i].v >= 0);
	    assert(mapping[i].v < 32);

	    if (!(seen & (1 << mapping[i].v))) {
                /*
                 * This element needs adding. But can we add it yet?
                 */
                if (mapping[i].vrel != -1 && !(seen & (1 << mapping[i].vrel)))
                    continue;          /* nope */

                /*
                 * OK, we can work out where to add this element, so
                 * do so.
                 */
                if (mapping[i].vrel == -1) {
                    pos = (mapping[i].where < 0 ? n : 0);
                } else {
                    for (j = 0; j < n; j++)
                        if (conf_get_int_int(conf, primary, j) ==
                            mapping[i].vrel)
                            break;
                    assert(j < n);     /* implied by (seen & (1<<vrel)) */
                    pos = (mapping[i].where < 0 ? j : j+1);
                }

                /*
                 * And add it.
                 */
                for (j = n-1; j >= pos; j--)
                    conf_set_int_int(conf, primary, j+1,
                                     conf_get_int_int(conf, primary, j));
                conf_set_int_int(conf, primary, pos, mapping[i].v);
                seen |= (1 << mapping[i].v);
                n++;
            }
        }
    }
}

/*
 * Read a preference list.
 */
static void gprefs(settings_r *sesskey, const char *name, const char *def,
		   const struct keyvalwhere *mapping, int nvals,
		   Conf *conf, int primary)
{
    /*
     * Fetch the string which we'll parse as a comma-separated list.
     */
    char *value = gpps_raw(sesskey, name, def);
    gprefs_from_str(value, mapping, nvals, conf, primary);
    sfree(value);
}

/* 
 * Write out a preference list.
 */
static void wprefs(settings_w *sesskey, const char *name,
		   const struct keyvalwhere *mapping, int nvals,
		   Conf *conf, int primary)
{
    char *buf, *p;
    int i, maxlen;

    for (maxlen = i = 0; i < nvals; i++) {
	const char *s = val2key(mapping, nvals,
                                conf_get_int_int(conf, primary, i));
	if (s) {
            maxlen += (maxlen > 0 ? 1 : 0) + strlen(s);
        }
    }

    buf = snewn(maxlen + 1, char);
    p = buf;

    for (i = 0; i < nvals; i++) {
	const char *s = val2key(mapping, nvals,
                                conf_get_int_int(conf, primary, i));
	if (s) {
            p += sprintf(p, "%s%s", (p > buf ? "," : ""), s);
	}
    }

    assert(p - buf == maxlen);
    *p = '\0';

    write_setting_s(sesskey, name, buf);

    sfree(buf);
}

static void write_setting_b(settings_w *handle, const char *key, bool value)
{
    write_setting_i(handle, key, value ? 1 : 0);
}

static void write_clip_setting(settings_w *sesskey, const char *savekey,
                               Conf *conf, int confkey, int strconfkey)
{
    int val = conf_get_int(conf, confkey);
    switch (val) {
      case CLIPUI_NONE:
      default:
        write_setting_s(sesskey, savekey, "none");
        break;
      case CLIPUI_IMPLICIT:
        write_setting_s(sesskey, savekey, "implicit");
        break;
      case CLIPUI_EXPLICIT:
        write_setting_s(sesskey, savekey, "explicit");
        break;
      case CLIPUI_CUSTOM:
        {
            char *sval = dupcat("custom:", conf_get_str(conf, strconfkey),
                                (const char *)NULL);
            write_setting_s(sesskey, savekey, sval);
            sfree(sval);
        }
        break;
    }
}

static void read_clip_setting(settings_r *sesskey, char *savekey,
                              int def, Conf *conf, int confkey, int strconfkey)
{
    char *setting = read_setting_s(sesskey, savekey);
    int val;

    conf_set_str(conf, strconfkey, "");
    if (!setting) {
        val = def;
    } else if (!strcmp(setting, "implicit")) {
        val = CLIPUI_IMPLICIT;
    } else if (!strcmp(setting, "explicit")) {
        val = CLIPUI_EXPLICIT;
    } else if (!strncmp(setting, "custom:", 7)) {
        val = CLIPUI_CUSTOM;
        conf_set_str(conf, strconfkey, setting + 7);
    } else {
        val = CLIPUI_NONE;
    }
    conf_set_int(conf, confkey, val);
    sfree(setting);
}

char *save_settings(const char *section, Conf *conf)
{
    struct settings_w *sesskey;
    char *errmsg;

    sesskey = open_settings_w(section, &errmsg);
    if (!sesskey)
	return errmsg;
    save_open_settings(sesskey, conf);
    close_settings_w(sesskey);
    return NULL;
}

void save_open_settings(settings_w *sesskey, Conf *conf)
{
    int i;
    const char *p;

    write_setting_i(sesskey, "Present", 1);
    write_setting_s(sesskey, "HostName", conf_get_str(conf, CONF_host));
    write_setting_filename(sesskey, "LogFileName", conf_get_filename(conf, CONF_logfilename));
    write_setting_i(sesskey, "LogType", conf_get_int(conf, CONF_logtype));
    write_setting_i(sesskey, "LogFileClash", conf_get_int(conf, CONF_logxfovr));
    write_setting_b(sesskey, "LogFlush", conf_get_bool(conf, CONF_logflush));
    write_setting_b(sesskey, "LogHeader", conf_get_bool(conf, CONF_logheader));
    write_setting_b(sesskey, "SSHLogOmitPasswords", conf_get_bool(conf, CONF_logomitpass));
    write_setting_b(sesskey, "SSHLogOmitData", conf_get_bool(conf, CONF_logomitdata));
    p = "raw";
    {
        const struct BackendVtable *vt =
            backend_vt_from_proto(conf_get_int(conf, CONF_protocol));
        if (vt)
            p = vt->name;
    }
    write_setting_s(sesskey, "Protocol", p);
    write_setting_i(sesskey, "PortNumber", conf_get_int(conf, CONF_port));
    /* The CloseOnExit numbers are arranged in a different order from
     * the standard FORCE_ON / FORCE_OFF / AUTO. */
    write_setting_i(sesskey, "CloseOnExit", (conf_get_int(conf, CONF_close_on_exit)+2)%3);
    write_setting_b(sesskey, "WarnOnClose", !!conf_get_bool(conf, CONF_warn_on_close));
    write_setting_i(sesskey, "PingInterval", conf_get_int(conf, CONF_ping_interval) / 60);	/* minutes */
    write_setting_i(sesskey, "PingIntervalSecs", conf_get_int(conf, CONF_ping_interval) % 60);	/* seconds */
    write_setting_b(sesskey, "TCPNoDelay", conf_get_bool(conf, CONF_tcp_nodelay));
    write_setting_b(sesskey, "TCPKeepalives", conf_get_bool(conf, CONF_tcp_keepalives));
    write_setting_s(sesskey, "TerminalType", conf_get_str(conf, CONF_termtype));
    write_setting_s(sesskey, "TerminalSpeed", conf_get_str(conf, CONF_termspeed));
    wmap(sesskey, "TerminalModes", conf, CONF_ttymodes, true);

    /* Address family selection */
    write_setting_i(sesskey, "AddressFamily", conf_get_int(conf, CONF_addressfamily));

    /* proxy settings */
    write_setting_s(sesskey, "ProxyExcludeList", conf_get_str(conf, CONF_proxy_exclude_list));
    write_setting_i(sesskey, "ProxyDNS", (conf_get_int(conf, CONF_proxy_dns)+2)%3);
    write_setting_b(sesskey, "ProxyLocalhost", conf_get_bool(conf, CONF_even_proxy_localhost));
    write_setting_i(sesskey, "ProxyMethod", conf_get_int(conf, CONF_proxy_type));
    write_setting_s(sesskey, "ProxyHost", conf_get_str(conf, CONF_proxy_host));
    write_setting_i(sesskey, "ProxyPort", conf_get_int(conf, CONF_proxy_port));
    write_setting_s(sesskey, "ProxyUsername", conf_get_str(conf, CONF_proxy_username));
    write_setting_s(sesskey, "ProxyPassword", conf_get_str(conf, CONF_proxy_password));
    write_setting_s(sesskey, "ProxyTelnetCommand", conf_get_str(conf, CONF_proxy_telnet_command));
    write_setting_i(sesskey, "ProxyLogToTerm", conf_get_int(conf, CONF_proxy_log_to_term));
    wmap(sesskey, "Environment", conf, CONF_environmt, true);
    write_setting_s(sesskey, "UserName", conf_get_str(conf, CONF_username));
    write_setting_b(sesskey, "UserNameFromEnvironment", conf_get_bool(conf, CONF_username_from_env));
    write_setting_s(sesskey, "LocalUserName", conf_get_str(conf, CONF_localusername));
    write_setting_b(sesskey, "NoPTY", conf_get_bool(conf, CONF_nopty));
    write_setting_b(sesskey, "Compression", conf_get_bool(conf, CONF_compression));
    write_setting_b(sesskey, "TryAgent", conf_get_bool(conf, CONF_tryagent));
    write_setting_b(sesskey, "AgentFwd", conf_get_bool(conf, CONF_agentfwd));
#ifndef NO_GSSAPI
    write_setting_b(sesskey, "GssapiFwd", conf_get_bool(conf, CONF_gssapifwd));
#endif
    write_setting_b(sesskey, "ChangeUsername", conf_get_bool(conf, CONF_change_username));
    wprefs(sesskey, "Cipher", ciphernames, CIPHER_MAX, conf, CONF_ssh_cipherlist);
    wprefs(sesskey, "KEX", kexnames, KEX_MAX, conf, CONF_ssh_kexlist);
    wprefs(sesskey, "HostKey", hknames, HK_MAX, conf, CONF_ssh_hklist);
    write_setting_i(sesskey, "RekeyTime", conf_get_int(conf, CONF_ssh_rekey_time));
#ifndef NO_GSSAPI
    write_setting_i(sesskey, "GssapiRekey", conf_get_int(conf, CONF_gssapirekey));
#endif
    write_setting_s(sesskey, "RekeyBytes", conf_get_str(conf, CONF_ssh_rekey_data));
    write_setting_b(sesskey, "SshNoAuth", conf_get_bool(conf, CONF_ssh_no_userauth));
    write_setting_b(sesskey, "SshBanner", conf_get_bool(conf, CONF_ssh_show_banner));
    write_setting_b(sesskey, "AuthTIS", conf_get_bool(conf, CONF_try_tis_auth));
    write_setting_b(sesskey, "AuthKI", conf_get_bool(conf, CONF_try_ki_auth));
#ifndef NO_GSSAPI
    write_setting_b(sesskey, "AuthGSSAPI", conf_get_bool(conf, CONF_try_gssapi_auth));
    write_setting_b(sesskey, "AuthGSSAPIKEX", conf_get_bool(conf, CONF_try_gssapi_kex));
    wprefs(sesskey, "GSSLibs", gsslibkeywords, ngsslibs, conf, CONF_ssh_gsslist);
    write_setting_filename(sesskey, "GSSCustom", conf_get_filename(conf, CONF_ssh_gss_custom));
#endif
    write_setting_b(sesskey, "SshNoShell", conf_get_bool(conf, CONF_ssh_no_shell));
    write_setting_i(sesskey, "SshProt", conf_get_int(conf, CONF_sshprot));
    write_setting_s(sesskey, "LogHost", conf_get_str(conf, CONF_loghost));
    write_setting_b(sesskey, "SSH2DES", conf_get_bool(conf, CONF_ssh2_des_cbc));
    write_setting_filename(sesskey, "PublicKeyFile", conf_get_filename(conf, CONF_keyfile));
    write_setting_s(sesskey, "RemoteCommand", conf_get_str(conf, CONF_remote_cmd));
    write_setting_b(sesskey, "RFCEnviron", conf_get_bool(conf, CONF_rfc_environ));
    write_setting_b(sesskey, "PassiveTelnet", conf_get_bool(conf, CONF_passive_telnet));
    write_setting_b(sesskey, "BackspaceIsDelete", conf_get_bool(conf, CONF_bksp_is_delete));
    write_setting_b(sesskey, "RXVTHomeEnd", conf_get_bool(conf, CONF_rxvt_homeend));
    write_setting_i(sesskey, "LinuxFunctionKeys", conf_get_int(conf, CONF_funky_type));
    write_setting_b(sesskey, "NoApplicationKeys", conf_get_bool(conf, CONF_no_applic_k));
    write_setting_b(sesskey, "NoApplicationCursors", conf_get_bool(conf, CONF_no_applic_c));
    write_setting_b(sesskey, "NoMouseReporting", conf_get_bool(conf, CONF_no_mouse_rep));
    write_setting_b(sesskey, "NoRemoteResize", conf_get_bool(conf, CONF_no_remote_resize));
    write_setting_b(sesskey, "NoAltScreen", conf_get_bool(conf, CONF_no_alt_screen));
    write_setting_b(sesskey, "NoRemoteWinTitle", conf_get_bool(conf, CONF_no_remote_wintitle));
    write_setting_b(sesskey, "NoRemoteClearScroll", conf_get_bool(conf, CONF_no_remote_clearscroll));
    write_setting_i(sesskey, "RemoteQTitleAction", conf_get_int(conf, CONF_remote_qtitle_action));
    write_setting_b(sesskey, "NoDBackspace", conf_get_bool(conf, CONF_no_dbackspace));
    write_setting_b(sesskey, "NoRemoteCharset", conf_get_bool(conf, CONF_no_remote_charset));
    write_setting_b(sesskey, "ApplicationCursorKeys", conf_get_bool(conf, CONF_app_cursor));
    write_setting_b(sesskey, "ApplicationKeypad", conf_get_bool(conf, CONF_app_keypad));
    write_setting_b(sesskey, "NetHackKeypad", conf_get_bool(conf, CONF_nethack_keypad));
    write_setting_b(sesskey, "AltF4", conf_get_bool(conf, CONF_alt_f4));
    write_setting_b(sesskey, "AltSpace", conf_get_bool(conf, CONF_alt_space));
    write_setting_b(sesskey, "AltOnly", conf_get_bool(conf, CONF_alt_only));
    write_setting_b(sesskey, "ComposeKey", conf_get_bool(conf, CONF_compose_key));
    write_setting_b(sesskey, "CtrlAltKeys", conf_get_bool(conf, CONF_ctrlaltkeys));
#ifdef OSX_META_KEY_CONFIG
    write_setting_b(sesskey, "OSXOptionMeta", conf_get_bool(conf, CONF_osx_option_meta));
    write_setting_b(sesskey, "OSXCommandMeta", conf_get_bool(conf, CONF_osx_command_meta));
#endif
    write_setting_b(sesskey, "TelnetKey", conf_get_bool(conf, CONF_telnet_keyboard));
    write_setting_b(sesskey, "TelnetRet", conf_get_bool(conf, CONF_telnet_newline));
    write_setting_i(sesskey, "LocalEcho", conf_get_int(conf, CONF_localecho));
    write_setting_i(sesskey, "LocalEdit", conf_get_int(conf, CONF_localedit));
    write_setting_s(sesskey, "Answerback", conf_get_str(conf, CONF_answerback));
    write_setting_b(sesskey, "AlwaysOnTop", conf_get_bool(conf, CONF_alwaysontop));
    write_setting_b(sesskey, "FullScreenOnAltEnter", conf_get_bool(conf, CONF_fullscreenonaltenter));
    write_setting_b(sesskey, "HideMousePtr", conf_get_bool(conf, CONF_hide_mouseptr));
    write_setting_b(sesskey, "SunkenEdge", conf_get_bool(conf, CONF_sunken_edge));
    write_setting_i(sesskey, "WindowBorder", conf_get_int(conf, CONF_window_border));
    write_setting_i(sesskey, "CurType", conf_get_int(conf, CONF_cursor_type));
    write_setting_b(sesskey, "BlinkCur", conf_get_bool(conf, CONF_blink_cur));
    write_setting_i(sesskey, "Beep", conf_get_int(conf, CONF_beep));
    write_setting_i(sesskey, "BeepInd", conf_get_int(conf, CONF_beep_ind));
    write_setting_filename(sesskey, "BellWaveFile", conf_get_filename(conf, CONF_bell_wavefile));
    write_setting_b(sesskey, "BellOverload", conf_get_bool(conf, CONF_bellovl));
    write_setting_i(sesskey, "BellOverloadN", conf_get_int(conf, CONF_bellovl_n));
    write_setting_i(sesskey, "BellOverloadT", conf_get_int(conf, CONF_bellovl_t)
#ifdef PUTTY_UNIX_H
		    * 1000
#endif
		    );
    write_setting_i(sesskey, "BellOverloadS", conf_get_int(conf, CONF_bellovl_s)
#ifdef PUTTY_UNIX_H
		    * 1000
#endif
		    );
    write_setting_i(sesskey, "ScrollbackLines", conf_get_int(conf, CONF_savelines));
    write_setting_b(sesskey, "DECOriginMode", conf_get_bool(conf, CONF_dec_om));
    write_setting_b(sesskey, "AutoWrapMode", conf_get_bool(conf, CONF_wrap_mode));
    write_setting_b(sesskey, "LFImpliesCR", conf_get_bool(conf, CONF_lfhascr));
    write_setting_b(sesskey, "CRImpliesLF", conf_get_bool(conf, CONF_crhaslf));
    write_setting_b(sesskey, "DisableArabicShaping", conf_get_bool(conf, CONF_no_arabicshaping));
    write_setting_b(sesskey, "DisableBidi", conf_get_bool(conf, CONF_no_bidi));
    write_setting_b(sesskey, "WinNameAlways", conf_get_bool(conf, CONF_win_name_always));
    write_setting_s(sesskey, "WinTitle", conf_get_str(conf, CONF_wintitle));
    write_setting_i(sesskey, "TermWidth", conf_get_int(conf, CONF_width));
    write_setting_i(sesskey, "TermHeight", conf_get_int(conf, CONF_height));
    write_setting_fontspec(sesskey, "Font", conf_get_fontspec(conf, CONF_font));
    write_setting_i(sesskey, "FontQuality", conf_get_int(conf, CONF_font_quality));
    write_setting_i(sesskey, "FontVTMode", conf_get_int(conf, CONF_vtmode));
    write_setting_b(sesskey, "UseSystemColours", conf_get_bool(conf, CONF_system_colour));
    write_setting_b(sesskey, "TryPalette", conf_get_bool(conf, CONF_try_palette));
    write_setting_b(sesskey, "ANSIColour", conf_get_bool(conf, CONF_ansi_colour));
    write_setting_b(sesskey, "Xterm256Colour", conf_get_bool(conf, CONF_xterm_256_colour));
    write_setting_b(sesskey, "TrueColour", conf_get_bool(conf, CONF_true_colour));
    write_setting_i(sesskey, "BoldAsColour", conf_get_int(conf, CONF_bold_style)-1);

    for (i = 0; i < 22; i++) {
	char buf[20], buf2[30];
	sprintf(buf, "Colour%d", i);
	sprintf(buf2, "%d,%d,%d",
		conf_get_int_int(conf, CONF_colours, i*3+0),
		conf_get_int_int(conf, CONF_colours, i*3+1),
		conf_get_int_int(conf, CONF_colours, i*3+2));
	write_setting_s(sesskey, buf, buf2);
    }
    write_setting_b(sesskey, "RawCNP", conf_get_bool(conf, CONF_rawcnp));
    write_setting_b(sesskey, "UTF8linedraw", conf_get_bool(conf, CONF_utf8linedraw));
    write_setting_b(sesskey, "PasteRTF", conf_get_bool(conf, CONF_rtf_paste));
    write_setting_i(sesskey, "MouseIsXterm", conf_get_int(conf, CONF_mouse_is_xterm));
    write_setting_b(sesskey, "RectSelect", conf_get_bool(conf, CONF_rect_select));
    write_setting_b(sesskey, "PasteControls", conf_get_bool(conf, CONF_paste_controls));
    write_setting_b(sesskey, "MouseOverride", conf_get_bool(conf, CONF_mouse_override));
    for (i = 0; i < 256; i += 32) {
	char buf[20], buf2[256];
	int j;
	sprintf(buf, "Wordness%d", i);
	*buf2 = '\0';
	for (j = i; j < i + 32; j++) {
	    sprintf(buf2 + strlen(buf2), "%s%d",
		    (*buf2 ? "," : ""),
		    conf_get_int_int(conf, CONF_wordness, j));
	}
	write_setting_s(sesskey, buf, buf2);
    }
    write_setting_b(sesskey, "MouseAutocopy",
                    conf_get_bool(conf, CONF_mouseautocopy));
    write_clip_setting(sesskey, "MousePaste", conf,
                       CONF_mousepaste, CONF_mousepaste_custom);
    write_clip_setting(sesskey, "CtrlShiftIns", conf,
                       CONF_ctrlshiftins, CONF_ctrlshiftins_custom);
    write_clip_setting(sesskey, "CtrlShiftCV", conf,
                       CONF_ctrlshiftcv, CONF_ctrlshiftcv_custom);
    write_setting_s(sesskey, "LineCodePage", conf_get_str(conf, CONF_line_codepage));
    write_setting_b(sesskey, "CJKAmbigWide", conf_get_bool(conf, CONF_cjk_ambig_wide));
    write_setting_b(sesskey, "UTF8Override", conf_get_bool(conf, CONF_utf8_override));
    write_setting_s(sesskey, "Printer", conf_get_str(conf, CONF_printer));
    write_setting_b(sesskey, "CapsLockCyr", conf_get_bool(conf, CONF_xlat_capslockcyr));
    write_setting_b(sesskey, "ScrollBar", conf_get_bool(conf, CONF_scrollbar));
    write_setting_b(sesskey, "ScrollBarFullScreen", conf_get_bool(conf, CONF_scrollbar_in_fullscreen));
    write_setting_b(sesskey, "ScrollOnKey", conf_get_bool(conf, CONF_scroll_on_key));
    write_setting_b(sesskey, "ScrollOnDisp", conf_get_bool(conf, CONF_scroll_on_disp));
    write_setting_b(sesskey, "EraseToScrollback", conf_get_bool(conf, CONF_erase_to_scrollback));
    write_setting_i(sesskey, "LockSize", conf_get_int(conf, CONF_resize_action));
    write_setting_b(sesskey, "BCE", conf_get_bool(conf, CONF_bce));
    write_setting_b(sesskey, "BlinkText", conf_get_bool(conf, CONF_blinktext));
    write_setting_b(sesskey, "X11Forward", conf_get_bool(conf, CONF_x11_forward));
    write_setting_s(sesskey, "X11Display", conf_get_str(conf, CONF_x11_display));
    write_setting_i(sesskey, "X11AuthType", conf_get_int(conf, CONF_x11_auth));
    write_setting_filename(sesskey, "X11AuthFile", conf_get_filename(conf, CONF_xauthfile));
    write_setting_b(sesskey, "LocalPortAcceptAll", conf_get_bool(conf, CONF_lport_acceptall));
    write_setting_b(sesskey, "RemotePortAcceptAll", conf_get_bool(conf, CONF_rport_acceptall));
    wmap(sesskey, "PortForwardings", conf, CONF_portfwd, true);
    write_setting_i(sesskey, "BugIgnore1", 2-conf_get_int(conf, CONF_sshbug_ignore1));
    write_setting_i(sesskey, "BugPlainPW1", 2-conf_get_int(conf, CONF_sshbug_plainpw1));
    write_setting_i(sesskey, "BugRSA1", 2-conf_get_int(conf, CONF_sshbug_rsa1));
    write_setting_i(sesskey, "BugIgnore2", 2-conf_get_int(conf, CONF_sshbug_ignore2));
    write_setting_i(sesskey, "BugHMAC2", 2-conf_get_int(conf, CONF_sshbug_hmac2));
    write_setting_i(sesskey, "BugDeriveKey2", 2-conf_get_int(conf, CONF_sshbug_derivekey2));
    write_setting_i(sesskey, "BugRSAPad2", 2-conf_get_int(conf, CONF_sshbug_rsapad2));
    write_setting_i(sesskey, "BugPKSessID2", 2-conf_get_int(conf, CONF_sshbug_pksessid2));
    write_setting_i(sesskey, "BugRekey2", 2-conf_get_int(conf, CONF_sshbug_rekey2));
    write_setting_i(sesskey, "BugMaxPkt2", 2-conf_get_int(conf, CONF_sshbug_maxpkt2));
    write_setting_i(sesskey, "BugOldGex2", 2-conf_get_int(conf, CONF_sshbug_oldgex2));
    write_setting_i(sesskey, "BugWinadj", 2-conf_get_int(conf, CONF_sshbug_winadj));
    write_setting_i(sesskey, "BugChanReq", 2-conf_get_int(conf, CONF_sshbug_chanreq));
    write_setting_b(sesskey, "StampUtmp", conf_get_bool(conf, CONF_stamp_utmp));
    write_setting_b(sesskey, "LoginShell", conf_get_bool(conf, CONF_login_shell));
    write_setting_b(sesskey, "ScrollbarOnLeft", conf_get_bool(conf, CONF_scrollbar_on_left));
    write_setting_fontspec(sesskey, "BoldFont", conf_get_fontspec(conf, CONF_boldfont));
    write_setting_fontspec(sesskey, "WideFont", conf_get_fontspec(conf, CONF_widefont));
    write_setting_fontspec(sesskey, "WideBoldFont", conf_get_fontspec(conf, CONF_wideboldfont));
    write_setting_b(sesskey, "ShadowBold", conf_get_bool(conf, CONF_shadowbold));
    write_setting_i(sesskey, "ShadowBoldOffset", conf_get_int(conf, CONF_shadowboldoffset));
    write_setting_s(sesskey, "SerialLine", conf_get_str(conf, CONF_serline));
    write_setting_i(sesskey, "SerialSpeed", conf_get_int(conf, CONF_serspeed));
    write_setting_i(sesskey, "SerialDataBits", conf_get_int(conf, CONF_serdatabits));
    write_setting_i(sesskey, "SerialStopHalfbits", conf_get_int(conf, CONF_serstopbits));
    write_setting_i(sesskey, "SerialParity", conf_get_int(conf, CONF_serparity));
    write_setting_i(sesskey, "SerialFlowControl", conf_get_int(conf, CONF_serflow));
    write_setting_s(sesskey, "WindowClass", conf_get_str(conf, CONF_winclass));
    write_setting_b(sesskey, "ConnectionSharing", conf_get_bool(conf, CONF_ssh_connection_sharing));
    write_setting_b(sesskey, "ConnectionSharingUpstream", conf_get_bool(conf, CONF_ssh_connection_sharing_upstream));
    write_setting_b(sesskey, "ConnectionSharingDownstream", conf_get_bool(conf, CONF_ssh_connection_sharing_downstream));
    wmap(sesskey, "SSHManualHostKeys", conf, CONF_ssh_manual_hostkeys, false);
}

bool load_settings(const char *section, Conf *conf)
{
    settings_r *sesskey;

    sesskey = open_settings_r(section);
<<<<<<< HEAD
	load_open_settings(sesskey, conf);
=======
    bool exists = (sesskey != NULL);
    load_open_settings(sesskey, conf);
>>>>>>> 1d733808
    close_settings_r(sesskey);

    if (exists && conf_launchable(conf))
        add_session_to_jumplist(section);

    return exists;
}

void load_open_settings(settings_r *sesskey, Conf *conf)
{
    int i;
    char *prot;

    conf_set_bool(conf, CONF_ssh_subsys, false); /* FIXME: load this properly */
    conf_set_str(conf, CONF_remote_cmd, "");
    conf_set_str(conf, CONF_remote_cmd2, "");
    conf_set_str(conf, CONF_ssh_nc_host, "");

	const char *password = gpps_raw(sesskey, "Password", NULL);
	if (password != NULL) {
		extern void set_cmdline_password(const char *);
		set_cmdline_password(password);
	}
    gpps(sesskey, "HostName", "", conf, CONF_host);
    gppfile(sesskey, "LogFileName", conf, CONF_logfilename);
    gppi(sesskey, "LogType", 0, conf, CONF_logtype);
    gppi(sesskey, "LogFileClash", LGXF_ASK, conf, CONF_logxfovr);
    gppb(sesskey, "LogFlush", true, conf, CONF_logflush);
    gppb(sesskey, "LogHeader", true, conf, CONF_logheader);
    gppb(sesskey, "SSHLogOmitPasswords", true, conf, CONF_logomitpass);
    gppb(sesskey, "SSHLogOmitData", false, conf, CONF_logomitdata);

    prot = gpps_raw(sesskey, "Protocol", "default");
    conf_set_int(conf, CONF_protocol, default_protocol);
    conf_set_int(conf, CONF_port, default_port);
    {
        const struct BackendVtable *vt = backend_vt_from_name(prot);
        if (vt) {
            conf_set_int(conf, CONF_protocol, vt->protocol);
	    gppi(sesskey, "PortNumber", default_port, conf, CONF_port);
	}
    }
    sfree(prot);

    /* Address family selection */
    gppi(sesskey, "AddressFamily", ADDRTYPE_UNSPEC, conf, CONF_addressfamily);

    /* The CloseOnExit numbers are arranged in a different order from
     * the standard FORCE_ON / FORCE_OFF / AUTO. */
    i = gppi_raw(sesskey, "CloseOnExit", 1); conf_set_int(conf, CONF_close_on_exit, (i+1)%3);
    gppb(sesskey, "WarnOnClose", true, conf, CONF_warn_on_close);
    {
	/* This is two values for backward compatibility with 0.50/0.51 */
	int pingmin, pingsec;
	pingmin = gppi_raw(sesskey, "PingInterval", 0);
	pingsec = gppi_raw(sesskey, "PingIntervalSecs", 0);
	conf_set_int(conf, CONF_ping_interval, pingmin * 60 + pingsec);
    }
    gppb(sesskey, "TCPNoDelay", true, conf, CONF_tcp_nodelay);
    gppb(sesskey, "TCPKeepalives", false, conf, CONF_tcp_keepalives);
    gpps(sesskey, "TerminalType", "xterm", conf, CONF_termtype);
    gpps(sesskey, "TerminalSpeed", "38400,38400", conf, CONF_termspeed);
    if (gppmap(sesskey, "TerminalModes", conf, CONF_ttymodes)) {
	/*
	 * Backwards compatibility with old saved settings.
	 *
	 * From the invention of this setting through 0.67, the set of
	 * terminal modes was fixed, and absence of a mode from this
	 * setting meant the user had explicitly removed it from the
	 * UI and we shouldn't send it.
	 *
	 * In 0.68, the IUTF8 mode was added, and in handling old
	 * settings we inadvertently removed the ability to not send
	 * a mode. Any mode not mentioned was treated as if it was
	 * set to 'auto' (A).
	 *
	 * After 0.68, we added explicit notation to the setting format
	 * when the user removes a known terminal mode from the list.
	 *
	 * So: if any of the modes from the original set is missing, we
	 * assume this was an intentional removal by the user and add
	 * an explicit removal ('N'); but if IUTF8 (or any other mode
	 * added after 0.67) is missing, we assume that its absence is
	 * due to the setting being old rather than intentional, and
	 * add it with its default setting.
	 *
	 * (This does mean that if a 0.68 user explicitly removed IUTF8,
	 * we add it back; but removing IUTF8 had no effect in 0.68, so
	 * we're preserving behaviour, which is the best we can do.)
	 */
	for (i = 0; ttymodes[i]; i++) {
	    if (!conf_get_str_str_opt(conf, CONF_ttymodes, ttymodes[i])) {
		/* Mode not mentioned in setting. */
		const char *def;
		if (!strcmp(ttymodes[i], "IUTF8")) {
		    /* Any new modes we add in future should be treated
		     * this way too. */
		    def = "A";  /* same as new-setting default below */
		} else {
		    /* One of the original modes. Absence is probably
		     * deliberate. */
		    def = "N";  /* don't send */
		}
		conf_set_str_str(conf, CONF_ttymodes, ttymodes[i], def);
	    }
	}
    } else {
	/* This hardcodes a big set of defaults in any new saved
	 * sessions. Let's hope we don't change our mind. */
	for (i = 0; ttymodes[i]; i++)
	    conf_set_str_str(conf, CONF_ttymodes, ttymodes[i], "A");
    }

    /* proxy settings */
    gpps(sesskey, "ProxyExcludeList", "", conf, CONF_proxy_exclude_list);
    i = gppi_raw(sesskey, "ProxyDNS", 1); conf_set_int(conf, CONF_proxy_dns, (i+1)%3);
    gppb(sesskey, "ProxyLocalhost", false, conf, CONF_even_proxy_localhost);
    gppi(sesskey, "ProxyMethod", -1, conf, CONF_proxy_type);
    if (conf_get_int(conf, CONF_proxy_type) == -1) {
        int i;
        i = gppi_raw(sesskey, "ProxyType", 0);
        if (i == 0)
            conf_set_int(conf, CONF_proxy_type, PROXY_NONE);
        else if (i == 1)
            conf_set_int(conf, CONF_proxy_type, PROXY_HTTP);
        else if (i == 3)
            conf_set_int(conf, CONF_proxy_type, PROXY_TELNET);
        else if (i == 4)
            conf_set_int(conf, CONF_proxy_type, PROXY_CMD);
        else {
            i = gppi_raw(sesskey, "ProxySOCKSVersion", 5);
            if (i == 5)
                conf_set_int(conf, CONF_proxy_type, PROXY_SOCKS5);
            else
                conf_set_int(conf, CONF_proxy_type, PROXY_SOCKS4);
        }
    }
    gpps(sesskey, "ProxyHost", "proxy", conf, CONF_proxy_host);
    gppi(sesskey, "ProxyPort", 80, conf, CONF_proxy_port);
    gpps(sesskey, "ProxyUsername", "", conf, CONF_proxy_username);
    gpps(sesskey, "ProxyPassword", "", conf, CONF_proxy_password);
    gpps(sesskey, "ProxyTelnetCommand", "connect %host %port\\n",
	 conf, CONF_proxy_telnet_command);
    gppi(sesskey, "ProxyLogToTerm", FORCE_OFF, conf, CONF_proxy_log_to_term);
    gppmap(sesskey, "Environment", conf, CONF_environmt);
    gpps(sesskey, "UserName", "", conf, CONF_username);
    gppb(sesskey, "UserNameFromEnvironment", false,
         conf, CONF_username_from_env);
    gpps(sesskey, "LocalUserName", "", conf, CONF_localusername);
    gppb(sesskey, "NoPTY", false, conf, CONF_nopty);
    gppb(sesskey, "Compression", false, conf, CONF_compression);
    gppb(sesskey, "TryAgent", true, conf, CONF_tryagent);
    gppb(sesskey, "AgentFwd", false, conf, CONF_agentfwd);
    gppb(sesskey, "ChangeUsername", false, conf, CONF_change_username);
#ifndef NO_GSSAPI
    gppb(sesskey, "GssapiFwd", false, conf, CONF_gssapifwd);
#endif
    gprefs(sesskey, "Cipher", "\0",
	   ciphernames, CIPHER_MAX, conf, CONF_ssh_cipherlist);
    {
	/* Backward-compatibility: before 0.58 (when the "KEX"
	 * preference was first added), we had an option to
	 * disable gex under the "bugs" panel after one report of
	 * a server which offered it then choked, but we never got
	 * a server version string or any other reports. */
	const char *default_kexes,
		   *normal_default = "ecdh,dh-gex-sha1,dh-group14-sha1,rsa,"
		       "WARN,dh-group1-sha1",
		   *bugdhgex2_default = "ecdh,dh-group14-sha1,rsa,"
		       "WARN,dh-group1-sha1,dh-gex-sha1";
	char *raw;
	i = 2 - gppi_raw(sesskey, "BugDHGEx2", 0);
	if (i == FORCE_ON)
            default_kexes = bugdhgex2_default;
	else
            default_kexes = normal_default;
	/* Migration: after 0.67 we decided we didn't like
	 * dh-group1-sha1. If it looks like the user never changed
	 * the defaults, quietly upgrade their settings to demote it.
	 * (If they did, they're on their own.) */
	raw = gpps_raw(sesskey, "KEX", default_kexes);
	assert(raw != NULL);
	/* Lack of 'ecdh' tells us this was saved by 0.58-0.67
	 * inclusive. If it was saved by a later version, we need
	 * to leave it alone. */
	if (strcmp(raw, "dh-group14-sha1,dh-group1-sha1,rsa,"
		   "WARN,dh-gex-sha1") == 0) {
	    /* Previously migrated from BugDHGEx2. */
	    sfree(raw);
	    raw = dupstr(bugdhgex2_default);
	} else if (strcmp(raw, "dh-gex-sha1,dh-group14-sha1,"
			  "dh-group1-sha1,rsa,WARN") == 0) {
	    /* Untouched old default setting. */
	    sfree(raw);
	    raw = dupstr(normal_default);
	}
	/* (For the record: after 0.70, the default algorithm list
	 * very briefly contained the string 'gss-sha1-krb5'; this was
	 * never used in any committed version of code, but was left
	 * over from a pre-commit version of GSS key exchange.
	 * Mentioned here as it is remotely possible that it will turn
	 * up in someone's saved settings in future.) */

        gprefs_from_str(raw, kexnames, KEX_MAX, conf, CONF_ssh_kexlist);
	sfree(raw);
    }
    gprefs(sesskey, "HostKey", "ed25519,ecdsa,rsa,dsa,WARN",
           hknames, HK_MAX, conf, CONF_ssh_hklist);
    gppi(sesskey, "RekeyTime", 60, conf, CONF_ssh_rekey_time);
#ifndef NO_GSSAPI
    gppi(sesskey, "GssapiRekey", GSS_DEF_REKEY_MINS, conf, CONF_gssapirekey);
#endif
    gpps(sesskey, "RekeyBytes", "1G", conf, CONF_ssh_rekey_data);
    {
	/* SSH-2 only by default */
	int sshprot = gppi_raw(sesskey, "SshProt", 3);
	/* Old sessions may contain the values corresponding to the fallbacks
	 * we used to allow; migrate them */
	if (sshprot == 1)      sshprot = 0; /* => "SSH-1 only" */
	else if (sshprot == 2) sshprot = 3; /* => "SSH-2 only" */
	conf_set_int(conf, CONF_sshprot, sshprot);
    }
    gpps(sesskey, "LogHost", "", conf, CONF_loghost);
    gppb(sesskey, "SSH2DES", false, conf, CONF_ssh2_des_cbc);
    gppb(sesskey, "SshNoAuth", false, conf, CONF_ssh_no_userauth);
    gppb(sesskey, "SshBanner", true, conf, CONF_ssh_show_banner);
    gppb(sesskey, "AuthTIS", false, conf, CONF_try_tis_auth);
    gppb(sesskey, "AuthKI", true, conf, CONF_try_ki_auth);
#ifndef NO_GSSAPI
    gppb(sesskey, "AuthGSSAPI", true, conf, CONF_try_gssapi_auth);
    gppb(sesskey, "AuthGSSAPIKEX", true, conf, CONF_try_gssapi_kex);
    gprefs(sesskey, "GSSLibs", "\0",
	   gsslibkeywords, ngsslibs, conf, CONF_ssh_gsslist);
    gppfile(sesskey, "GSSCustom", conf, CONF_ssh_gss_custom);
#endif
    gppb(sesskey, "SshNoShell", false, conf, CONF_ssh_no_shell);
    gppfile(sesskey, "PublicKeyFile", conf, CONF_keyfile);
    gpps(sesskey, "RemoteCommand", "", conf, CONF_remote_cmd);
    gppb(sesskey, "RFCEnviron", false, conf, CONF_rfc_environ);
    gppb(sesskey, "PassiveTelnet", false, conf, CONF_passive_telnet);
    gppb(sesskey, "BackspaceIsDelete", true, conf, CONF_bksp_is_delete);
    gppb(sesskey, "RXVTHomeEnd", false, conf, CONF_rxvt_homeend);
    gppi(sesskey, "LinuxFunctionKeys", 0, conf, CONF_funky_type);
    gppb(sesskey, "NoApplicationKeys", false, conf, CONF_no_applic_k);
    gppb(sesskey, "NoApplicationCursors", false, conf, CONF_no_applic_c);
    gppb(sesskey, "NoMouseReporting", false, conf, CONF_no_mouse_rep);
    gppb(sesskey, "NoRemoteResize", false, conf, CONF_no_remote_resize);
    gppb(sesskey, "NoAltScreen", false, conf, CONF_no_alt_screen);
    gppb(sesskey, "NoRemoteWinTitle", false, conf, CONF_no_remote_wintitle);
    gppb(sesskey, "NoRemoteClearScroll", false,
         conf, CONF_no_remote_clearscroll);
    {
	/* Backward compatibility */
	int no_remote_qtitle = gppi_raw(sesskey, "NoRemoteQTitle", 1);
	/* We deliberately interpret the old setting of "no response" as
	 * "empty string". This changes the behaviour, but hopefully for
	 * the better; the user can always recover the old behaviour. */
	gppi(sesskey, "RemoteQTitleAction",
	     no_remote_qtitle ? TITLE_EMPTY : TITLE_REAL,
	     conf, CONF_remote_qtitle_action);
    }
    gppb(sesskey, "NoDBackspace", false, conf, CONF_no_dbackspace);
    gppb(sesskey, "NoRemoteCharset", false, conf, CONF_no_remote_charset);
    gppb(sesskey, "ApplicationCursorKeys", false, conf, CONF_app_cursor);
    gppb(sesskey, "ApplicationKeypad", false, conf, CONF_app_keypad);
    gppb(sesskey, "NetHackKeypad", false, conf, CONF_nethack_keypad);
    gppb(sesskey, "AltF4", true, conf, CONF_alt_f4);
    gppb(sesskey, "AltSpace", false, conf, CONF_alt_space);
    gppb(sesskey, "AltOnly", false, conf, CONF_alt_only);
    gppb(sesskey, "ComposeKey", false, conf, CONF_compose_key);
    gppb(sesskey, "CtrlAltKeys", true, conf, CONF_ctrlaltkeys);
#ifdef OSX_META_KEY_CONFIG
    gppb(sesskey, "OSXOptionMeta", true, conf, CONF_osx_option_meta);
    gppb(sesskey, "OSXCommandMeta", false, conf, CONF_osx_command_meta);
#endif
    gppb(sesskey, "TelnetKey", false, conf, CONF_telnet_keyboard);
    gppb(sesskey, "TelnetRet", true, conf, CONF_telnet_newline);
    gppi(sesskey, "LocalEcho", AUTO, conf, CONF_localecho);
    gppi(sesskey, "LocalEdit", AUTO, conf, CONF_localedit);
    gpps(sesskey, "Answerback", "PuTTY", conf, CONF_answerback);
    gppb(sesskey, "AlwaysOnTop", false, conf, CONF_alwaysontop);
    gppb(sesskey, "FullScreenOnAltEnter", false,
         conf, CONF_fullscreenonaltenter);
    gppb(sesskey, "HideMousePtr", false, conf, CONF_hide_mouseptr);
    gppb(sesskey, "SunkenEdge", false, conf, CONF_sunken_edge);
    gppi(sesskey, "WindowBorder", 1, conf, CONF_window_border);
    gppi(sesskey, "CurType", 0, conf, CONF_cursor_type);
    gppb(sesskey, "BlinkCur", false, conf, CONF_blink_cur);
    /* pedantic compiler tells me I can't use conf, CONF_beep as an int * :-) */
    gppi(sesskey, "Beep", 1, conf, CONF_beep);
    gppi(sesskey, "BeepInd", 0, conf, CONF_beep_ind);
    gppfile(sesskey, "BellWaveFile", conf, CONF_bell_wavefile);
    gppb(sesskey, "BellOverload", true, conf, CONF_bellovl);
    gppi(sesskey, "BellOverloadN", 5, conf, CONF_bellovl_n);
    i = gppi_raw(sesskey, "BellOverloadT", 2*TICKSPERSEC
#ifdef PUTTY_UNIX_H
				   *1000
#endif
				   );
    conf_set_int(conf, CONF_bellovl_t, i
#ifdef PUTTY_UNIX_H
		 / 1000
#endif
		 );
    i = gppi_raw(sesskey, "BellOverloadS", 5*TICKSPERSEC
#ifdef PUTTY_UNIX_H
				   *1000
#endif
				   );
    conf_set_int(conf, CONF_bellovl_s, i
#ifdef PUTTY_UNIX_H
		 / 1000
#endif
		 );
    gppi(sesskey, "ScrollbackLines", 2000, conf, CONF_savelines);
    gppb(sesskey, "DECOriginMode", false, conf, CONF_dec_om);
    gppb(sesskey, "AutoWrapMode", true, conf, CONF_wrap_mode);
    gppb(sesskey, "LFImpliesCR", false, conf, CONF_lfhascr);
    gppb(sesskey, "CRImpliesLF", false, conf, CONF_crhaslf);
    gppb(sesskey, "DisableArabicShaping", false, conf, CONF_no_arabicshaping);
    gppb(sesskey, "DisableBidi", false, conf, CONF_no_bidi);
    gppb(sesskey, "WinNameAlways", true, conf, CONF_win_name_always);
    gpps(sesskey, "WinTitle", "", conf, CONF_wintitle);
    gppi(sesskey, "TermWidth", 80, conf, CONF_width);
    gppi(sesskey, "TermHeight", 24, conf, CONF_height);
    gppfont(sesskey, "Font", conf, CONF_font);
    gppi(sesskey, "FontQuality", FQ_DEFAULT, conf, CONF_font_quality);
    gppi(sesskey, "FontVTMode", VT_UNICODE, conf, CONF_vtmode);
    gppb(sesskey, "UseSystemColours", false, conf, CONF_system_colour);
    gppb(sesskey, "TryPalette", false, conf, CONF_try_palette);
    gppb(sesskey, "ANSIColour", true, conf, CONF_ansi_colour);
    gppb(sesskey, "Xterm256Colour", true, conf, CONF_xterm_256_colour);
    gppb(sesskey, "TrueColour", true, conf, CONF_true_colour);
    i = gppi_raw(sesskey, "BoldAsColour", 1); conf_set_int(conf, CONF_bold_style, i+1);

    for (i = 0; i < 22; i++) {
	static const char *const defaults[] = {
	    "187,187,187", "255,255,255", "0,0,0", "85,85,85", "0,0,0",
	    "0,255,0", "0,0,0", "85,85,85", "187,0,0", "255,85,85",
	    "0,187,0", "85,255,85", "187,187,0", "255,255,85", "0,0,187",
	    "85,85,255", "187,0,187", "255,85,255", "0,187,187",
	    "85,255,255", "187,187,187", "255,255,255"
	};
	char buf[20], *buf2;
	int c0, c1, c2;
	sprintf(buf, "Colour%d", i);
	buf2 = gpps_raw(sesskey, buf, defaults[i]);
	if (sscanf(buf2, "%d,%d,%d", &c0, &c1, &c2) == 3) {
	    conf_set_int_int(conf, CONF_colours, i*3+0, c0);
	    conf_set_int_int(conf, CONF_colours, i*3+1, c1);
	    conf_set_int_int(conf, CONF_colours, i*3+2, c2);
	}
	sfree(buf2);
    }
    gppb(sesskey, "RawCNP", false, conf, CONF_rawcnp);
    gppb(sesskey, "UTF8linedraw", false, conf, CONF_utf8linedraw);
    gppb(sesskey, "PasteRTF", false, conf, CONF_rtf_paste);
    gppi(sesskey, "MouseIsXterm", 0, conf, CONF_mouse_is_xterm);
    gppb(sesskey, "RectSelect", false, conf, CONF_rect_select);
    gppb(sesskey, "PasteControls", false, conf, CONF_paste_controls);
    gppb(sesskey, "MouseOverride", true, conf, CONF_mouse_override);
    for (i = 0; i < 256; i += 32) {
	static const char *const defaults[] = {
	    "0,0,0,0,0,0,0,0,0,0,0,0,0,0,0,0,0,0,0,0,0,0,0,0,0,0,0,0,0,0,0,0",
	    "0,1,2,1,1,1,1,1,1,1,1,1,1,2,2,2,2,2,2,2,2,2,2,2,2,2,1,1,1,1,1,1",
	    "1,2,2,2,2,2,2,2,2,2,2,2,2,2,2,2,2,2,2,2,2,2,2,2,2,2,2,1,1,1,1,2",
	    "1,2,2,2,2,2,2,2,2,2,2,2,2,2,2,2,2,2,2,2,2,2,2,2,2,2,2,1,1,1,1,1",
	    "1,1,1,1,1,1,1,1,1,1,1,1,1,1,1,1,1,1,1,1,1,1,1,1,1,1,1,1,1,1,1,1",
	    "1,1,1,1,1,1,1,1,1,1,1,1,1,1,1,1,1,1,1,1,1,1,1,1,1,1,1,1,1,1,1,1",
	    "2,2,2,2,2,2,2,2,2,2,2,2,2,2,2,2,2,2,2,2,2,2,2,1,2,2,2,2,2,2,2,2",
	    "2,2,2,2,2,2,2,2,2,2,2,2,2,2,2,2,2,2,2,2,2,2,2,1,2,2,2,2,2,2,2,2"
	};
	char buf[20], *buf2, *p;
	int j;
	sprintf(buf, "Wordness%d", i);
	buf2 = gpps_raw(sesskey, buf, defaults[i / 32]);
	p = buf2;
	for (j = i; j < i + 32; j++) {
	    char *q = p;
	    while (*p && *p != ',')
		p++;
	    if (*p == ',')
		*p++ = '\0';
	    conf_set_int_int(conf, CONF_wordness, j, atoi(q));
	}
	sfree(buf2);
    }
    gppb(sesskey, "MouseAutocopy", CLIPUI_DEFAULT_AUTOCOPY,
         conf, CONF_mouseautocopy);
    read_clip_setting(sesskey, "MousePaste", CLIPUI_DEFAULT_MOUSE,
                      conf, CONF_mousepaste, CONF_mousepaste_custom);
    read_clip_setting(sesskey, "CtrlShiftIns", CLIPUI_DEFAULT_INS,
                      conf, CONF_ctrlshiftins, CONF_ctrlshiftins_custom);
    read_clip_setting(sesskey, "CtrlShiftCV", CLIPUI_NONE,
                      conf, CONF_ctrlshiftcv, CONF_ctrlshiftcv_custom);
    /*
     * The empty default for LineCodePage will be converted later
     * into a plausible default for the locale.
     */
    gpps(sesskey, "LineCodePage", "", conf, CONF_line_codepage);
    gppb(sesskey, "CJKAmbigWide", false, conf, CONF_cjk_ambig_wide);
    gppb(sesskey, "UTF8Override", true, conf, CONF_utf8_override);
    gpps(sesskey, "Printer", "", conf, CONF_printer);
    gppb(sesskey, "CapsLockCyr", false, conf, CONF_xlat_capslockcyr);
    gppb(sesskey, "ScrollBar", true, conf, CONF_scrollbar);
    gppb(sesskey, "ScrollBarFullScreen", false,
         conf, CONF_scrollbar_in_fullscreen);
    gppb(sesskey, "ScrollOnKey", false, conf, CONF_scroll_on_key);
    gppb(sesskey, "ScrollOnDisp", true, conf, CONF_scroll_on_disp);
    gppb(sesskey, "EraseToScrollback", true, conf, CONF_erase_to_scrollback);
    gppi(sesskey, "LockSize", 0, conf, CONF_resize_action);
    gppb(sesskey, "BCE", true, conf, CONF_bce);
    gppb(sesskey, "BlinkText", false, conf, CONF_blinktext);
    gppb(sesskey, "X11Forward", false, conf, CONF_x11_forward);
    gpps(sesskey, "X11Display", "", conf, CONF_x11_display);
    gppi(sesskey, "X11AuthType", X11_MIT, conf, CONF_x11_auth);
    gppfile(sesskey, "X11AuthFile", conf, CONF_xauthfile);

    gppb(sesskey, "LocalPortAcceptAll", false, conf, CONF_lport_acceptall);
    gppb(sesskey, "RemotePortAcceptAll", false, conf, CONF_rport_acceptall);
    gppmap(sesskey, "PortForwardings", conf, CONF_portfwd);
    i = gppi_raw(sesskey, "BugIgnore1", 0); conf_set_int(conf, CONF_sshbug_ignore1, 2-i);
    i = gppi_raw(sesskey, "BugPlainPW1", 0); conf_set_int(conf, CONF_sshbug_plainpw1, 2-i);
    i = gppi_raw(sesskey, "BugRSA1", 0); conf_set_int(conf, CONF_sshbug_rsa1, 2-i);
    i = gppi_raw(sesskey, "BugIgnore2", 0); conf_set_int(conf, CONF_sshbug_ignore2, 2-i);
    {
	int i;
	i = gppi_raw(sesskey, "BugHMAC2", 0); conf_set_int(conf, CONF_sshbug_hmac2, 2-i);
	if (2-i == AUTO) {
	    i = gppi_raw(sesskey, "BuggyMAC", 0);
	    if (i == 1)
		conf_set_int(conf, CONF_sshbug_hmac2, FORCE_ON);
	}
    }
    i = gppi_raw(sesskey, "BugDeriveKey2", 0); conf_set_int(conf, CONF_sshbug_derivekey2, 2-i);
    i = gppi_raw(sesskey, "BugRSAPad2", 0); conf_set_int(conf, CONF_sshbug_rsapad2, 2-i);
    i = gppi_raw(sesskey, "BugPKSessID2", 0); conf_set_int(conf, CONF_sshbug_pksessid2, 2-i);
    i = gppi_raw(sesskey, "BugRekey2", 0); conf_set_int(conf, CONF_sshbug_rekey2, 2-i);
    i = gppi_raw(sesskey, "BugMaxPkt2", 0); conf_set_int(conf, CONF_sshbug_maxpkt2, 2-i);
    i = gppi_raw(sesskey, "BugOldGex2", 0); conf_set_int(conf, CONF_sshbug_oldgex2, 2-i);
    i = gppi_raw(sesskey, "BugWinadj", 0); conf_set_int(conf, CONF_sshbug_winadj, 2-i);
    i = gppi_raw(sesskey, "BugChanReq", 0); conf_set_int(conf, CONF_sshbug_chanreq, 2-i);
    conf_set_bool(conf, CONF_ssh_simple, false);
    gppb(sesskey, "StampUtmp", true, conf, CONF_stamp_utmp);
    gppb(sesskey, "LoginShell", true, conf, CONF_login_shell);
    gppb(sesskey, "ScrollbarOnLeft", false, conf, CONF_scrollbar_on_left);
    gppb(sesskey, "ShadowBold", false, conf, CONF_shadowbold);
    gppfont(sesskey, "BoldFont", conf, CONF_boldfont);
    gppfont(sesskey, "WideFont", conf, CONF_widefont);
    gppfont(sesskey, "WideBoldFont", conf, CONF_wideboldfont);
    gppi(sesskey, "ShadowBoldOffset", 1, conf, CONF_shadowboldoffset);
    gpps(sesskey, "SerialLine", "", conf, CONF_serline);
    gppi(sesskey, "SerialSpeed", 9600, conf, CONF_serspeed);
    gppi(sesskey, "SerialDataBits", 8, conf, CONF_serdatabits);
    gppi(sesskey, "SerialStopHalfbits", 2, conf, CONF_serstopbits);
    gppi(sesskey, "SerialParity", SER_PAR_NONE, conf, CONF_serparity);
    gppi(sesskey, "SerialFlowControl", SER_FLOW_XONXOFF, conf, CONF_serflow);
    gpps(sesskey, "WindowClass", "", conf, CONF_winclass);
    gppb(sesskey, "ConnectionSharing", false,
         conf, CONF_ssh_connection_sharing);
    gppb(sesskey, "ConnectionSharingUpstream", true,
         conf, CONF_ssh_connection_sharing_upstream);
    gppb(sesskey, "ConnectionSharingDownstream", true,
         conf, CONF_ssh_connection_sharing_downstream);
    gppmap(sesskey, "SSHManualHostKeys", conf, CONF_ssh_manual_hostkeys);
}

bool do_defaults(const char *session, Conf *conf)
{
<<<<<<< HEAD
	load_settings(session, conf);
	conf_set_default_values(conf, TRUE);
=======
    return load_settings(session, conf);
>>>>>>> 1d733808
}

static int sessioncmp(const void *av, const void *bv)
{
    const char *a = *(const char *const *) av;
    const char *b = *(const char *const *) bv;

    /*
     * Alphabetical order, except that "Default Settings" is a
     * special case and comes first.
     */
    if (!strcmp(a, "Default Settings"))
	return -1;		       /* a comes first */
    if (!strcmp(b, "Default Settings"))
	return +1;		       /* b comes first */
    /*
     * FIXME: perhaps we should ignore the first & in determining
     * sort order.
     */
    return strcmp(a, b);	       /* otherwise, compare normally */
}

void get_sesslist(struct sesslist *list, bool allocate)
{
    int i;
    char *p;
    settings_e *handle;

    if (allocate) {
        strbuf *sb = strbuf_new();

	if ((handle = enum_settings_start()) != NULL) {
            while (enum_settings_next(handle, sb))
                put_byte(sb, '\0');
	    enum_settings_finish(handle);
	}
        put_byte(sb, '\0');
	list->buffer = strbuf_to_str(sb);

	/*
	 * Now set up the list of sessions. Note that "Default
	 * Settings" must always be claimed to exist, even if it
	 * doesn't really.
	 */

	p = list->buffer;
	list->nsessions = 1;	       /* "Default Settings" counts as one */
	while (*p) {
	    if (strcmp(p, "Default Settings"))
		list->nsessions++;
	    while (*p)
		p++;
	    p++;
	}

	list->sessions = snewn(list->nsessions + 1, const char *);
	list->sessions[0] = "Default Settings";
	p = list->buffer;
	i = 1;
	while (*p) {
	    if (strcmp(p, "Default Settings"))
		list->sessions[i++] = p;
	    while (*p)
		p++;
	    p++;
	}

	qsort(list->sessions, i, sizeof(const char *), sessioncmp);
    } else {
	sfree(list->buffer);
	sfree(list->sessions);
	list->buffer = NULL;
	list->sessions = NULL;
    }
}<|MERGE_RESOLUTION|>--- conflicted
+++ resolved
@@ -118,13 +118,9 @@
 static void gpps(settings_r *sesskey, const char *name, const char *def,
 		 Conf *conf, int primary)
 {
-<<<<<<< HEAD
-    char *val = gpps_raw(handle, name,
+    char *val = gpps_raw(sesskey, name,
 		conf_has_default_values(conf)
 		? conf_get_str(conf, primary) : def);
-=======
-    char *val = gpps_raw(sesskey, name, def);
->>>>>>> 1d733808
     conf_set_str(conf, primary, val);
     sfree(val);
 }
@@ -137,16 +133,12 @@
 static void gppfont(settings_r *sesskey, char *name,
                     Conf *conf, int primary)
 {
-<<<<<<< HEAD
-    FontSpec *result = read_setting_fontspec(handle, name);
+    FontSpec *result = read_setting_fontspec(sesskey, name);
 	if (!result && conf_has_default_values(conf)) {
 		result = conf_get_fontspec(conf, primary);
 		if (result)
 			result = fontspec_new(result->name, result->isbold, result->height, result->charset);
 	}
-=======
-    FontSpec *result = read_setting_fontspec(sesskey, name);
->>>>>>> 1d733808
     if (!result)
         result = platform_default_fontspec(name);
     conf_set_fontspec(conf, primary, result);
@@ -155,17 +147,12 @@
 static void gppfile(settings_r *sesskey, const char *name,
                     Conf *conf, int primary)
 {
-<<<<<<< HEAD
-	int toFreed = 1;
-    Filename *result = read_setting_filename(handle, name);
+	Filename *result = read_setting_filename(sesskey, name);
 	if (!result && conf_has_default_values(conf)) {
 		result = conf_get_filename(conf, primary);
 		if (result)
 			result = filename_from_str(result->path);
 	}
-=======
-    Filename *result = read_setting_filename(sesskey, name);
->>>>>>> 1d733808
     if (!result)
 		result = platform_default_filename(name);
     conf_set_filename(conf, primary, result);
@@ -193,13 +180,9 @@
 static void gppi(settings_r *sesskey, const char *name, int def,
                  Conf *conf, int primary)
 {
-<<<<<<< HEAD
 	conf_set_int(conf,
-		primary, gppi_raw(handle, name, conf_has_default_values(conf)
+		primary, gppi_raw(sesskey, name, conf_has_default_values(conf)
 			? conf_get_int(conf, primary) : def));
-=======
-    conf_set_int(conf, primary, gppi_raw(sesskey, name, def));
->>>>>>> 1d733808
 }
 
 /*
@@ -821,12 +804,8 @@
     settings_r *sesskey;
 
     sesskey = open_settings_r(section);
-<<<<<<< HEAD
-	load_open_settings(sesskey, conf);
-=======
     bool exists = (sesskey != NULL);
     load_open_settings(sesskey, conf);
->>>>>>> 1d733808
     close_settings_r(sesskey);
 
     if (exists && conf_launchable(conf))
@@ -1296,12 +1275,9 @@
 
 bool do_defaults(const char *session, Conf *conf)
 {
-<<<<<<< HEAD
-	load_settings(session, conf);
+	bool const ret = load_settings(session, conf);
 	conf_set_default_values(conf, TRUE);
-=======
-    return load_settings(session, conf);
->>>>>>> 1d733808
+	return ret;
 }
 
 static int sessioncmp(const void *av, const void *bv)
