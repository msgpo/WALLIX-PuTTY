--- conflicted
+++ resolved
@@ -773,16 +773,10 @@
     write_setting_s(sesskey, "X11Display", conf_get_str(conf, CONF_x11_display));
     write_setting_i(sesskey, "X11AuthType", conf_get_int(conf, CONF_x11_auth));
     write_setting_filename(sesskey, "X11AuthFile", conf_get_filename(conf, CONF_xauthfile));
-<<<<<<< HEAD
     write_setting_i(sesskey, "LocalPortAcceptAll", conf_get_int(conf, CONF_lport_acceptall));
     write_setting_i(sesskey, "MapToLoopback", conf_get_int(conf, CONF_lport_loopback));
     write_setting_i(sesskey, "RemotePortAcceptAll", conf_get_int(conf, CONF_rport_acceptall));
     wmap(sesskey, "PortForwardings", conf, CONF_portfwd, TRUE);
-=======
-    write_setting_b(sesskey, "LocalPortAcceptAll", conf_get_bool(conf, CONF_lport_acceptall));
-    write_setting_b(sesskey, "RemotePortAcceptAll", conf_get_bool(conf, CONF_rport_acceptall));
-    wmap(sesskey, "PortForwardings", conf, CONF_portfwd, true);
->>>>>>> a9dec62a
     write_setting_i(sesskey, "BugIgnore1", 2-conf_get_int(conf, CONF_sshbug_ignore1));
     write_setting_i(sesskey, "BugPlainPW1", 2-conf_get_int(conf, CONF_sshbug_plainpw1));
     write_setting_i(sesskey, "BugRSA1", 2-conf_get_int(conf, CONF_sshbug_rsa1));
@@ -1245,14 +1239,9 @@
     gppi(sesskey, "X11AuthType", X11_MIT, conf, CONF_x11_auth);
     gppfile(sesskey, "X11AuthFile", conf, CONF_xauthfile);
 
-<<<<<<< HEAD
     gppi(sesskey, "LocalPortAcceptAll", 0, conf, CONF_lport_acceptall);
     gppi(sesskey, "MapToLoopback", 0, conf, CONF_lport_loopback);
     gppi(sesskey, "RemotePortAcceptAll", 0, conf, CONF_rport_acceptall);
-=======
-    gppb(sesskey, "LocalPortAcceptAll", false, conf, CONF_lport_acceptall);
-    gppb(sesskey, "RemotePortAcceptAll", false, conf, CONF_rport_acceptall);
->>>>>>> a9dec62a
     gppmap(sesskey, "PortForwardings", conf, CONF_portfwd);
     i = gppi_raw(sesskey, "BugIgnore1", 0); conf_set_int(conf, CONF_sshbug_ignore1, 2-i);
     i = gppi_raw(sesskey, "BugPlainPW1", 0); conf_set_int(conf, CONF_sshbug_plainpw1, 2-i);
